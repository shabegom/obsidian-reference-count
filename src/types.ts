<<<<<<< HEAD
import { App, TFile, BlockCache, LinkCache, EmbedCache, SectionCache, ListItemCache, HeadingCache, Pos, CachedMetadata } from "obsidian";
=======
import {
    App,
    BlockCache,
    CachedMetadata,
    EmbedCache,
    HeadingCache,
    LinkCache,
    ListItemCache,
    Pos,
    SectionCache,
    TFile,
} from "obsidian"
>>>>>>> b7d2563b

declare module "obsidian" {
    interface App {
        viewRegistry: {
            getViewCreatorByType: (
                arg0: string
            ) => (arg0: WorkspaceLeaf) => View
        }
        internalPlugins: {
            getPluginById: (arg0: string) => { enabled: boolean }
        }
    }
    interface Workspace {
        getActiveLeafOfViewType: (arg0: unknown) => WorkspaceLeaf
    }

    interface WorkspaceLeaf {
        tabHeaderEl: HTMLElement
        previewMode: {
            renderer: {
                onRendered: (arg0: () => void) => void
            }
        }
    }
    interface View {
        searchQuery: string
        file: TFile
        previewMode: {
            renderer: {
                onRendered: (arg0: unknown) => void
                sections: {
                    lineStart: number
                    lineEnd: number
                    el: HTMLElement
                }[]
            }
        }
    }
}

export interface AddBlockReferences {
    app: App
    val: HTMLElement
    blocks: Block[]
    section: Section
}

export interface CreateButtonElement {
    app: App

    block: Block | Heading
    val: HTMLElement | Element
}

export interface FileRef {
    file?: TFile
    line?: number
    pos?: number
}

interface IndexItemReference {
    file: TFile
    line: number
}

interface IndexItem {
    count: number
    id: string
    file: TFile
    references: Set<IndexItemReference>
    type: string
}

export interface Index {
    [id: string]: IndexItem
}

export interface EmbedOrLinkItem {
    id: string
    pos: number
    file: TFile
    page: string
    type: string
    embed: boolean
    reference?: Block | Heading
}

export interface Heading {
    key: string
    pos: number
    references?: Set<Reference>
    page: string
    type: string
}

export interface Block {
    key: string
    pos: number
    references?: Set<Reference>
    page: string
    type: string
}

export interface ListItem extends ListItemCache {
    pos: number
}

export interface Section {
    id?: string
    items?: ListItem[]
    position: Pos
    pos?: number
    type: string
}

export interface Page {
    items: EmbedOrLinkItem[]
    headings: Heading[]
    blocks: Block[]
    file: TFile
    sections: Section[]
    cache: CachedMetadata
}

export interface BuildIndexObjects {
    blocks: Record<string, BlockCache>
    links: LinkCache[]
    embeds: EmbedCache[]
    file: TFile
}

export interface BuildPagesArray {
    embeds: EmbedCache[]
    links: LinkCache[]
    headings: HeadingCache[]
    blocks: Record<string, BlockCache>
    sections: SectionCache[]
    listItems: ListItemCache[]
    file: TFile
}

export interface CreateListSections {
    sections: SectionCache[]
    listItems: ListItemCache[]
}

export interface FindItems {
    items: EmbedCache[] | LinkCache[]
    file: TFile
}

export interface AddHeaderReferences {
    app: App
    val: HTMLElement
    headings: Heading[]
    section: Section
}

export interface AddLinkReferences {
    app: App
    val: HTMLElement
    links: EmbedOrLinkItem[]
    section: Section
    embedLinks: NodeListOf<Element>
}

export interface Reference {
    basename: string
    path: string
    pos: number
}<|MERGE_RESOLUTION|>--- conflicted
+++ resolved
@@ -1,6 +1,3 @@
-<<<<<<< HEAD
-import { App, TFile, BlockCache, LinkCache, EmbedCache, SectionCache, ListItemCache, HeadingCache, Pos, CachedMetadata } from "obsidian";
-=======
 import {
     App,
     BlockCache,
@@ -13,7 +10,6 @@
     SectionCache,
     TFile,
 } from "obsidian"
->>>>>>> b7d2563b
 
 declare module "obsidian" {
     interface App {
