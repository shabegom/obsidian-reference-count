--- conflicted
+++ resolved
@@ -324,23 +324,14 @@
         await tempLeaf.setViewState({
             type: "search-ref",
             state: {
-<<<<<<< HEAD
                 //query: `--file:${block.page} /#(\\\^|\\\s)?${block.key}/ OR /(!)?${block.page}#(\\\^)?${block.key}/`,
                 query: `((--file:("${block.page}.md") / \\^${block.key}$/) OR (--file:("${block.page}.md") /#\\^${block.key}\]\]/) OR ("^${block.key}" --/\\[\\[${block.page}#\\^${block.key}\\]\\]/)) OR ((--file:("${block.page}.md") (/#+ ${block.key}$/ OR /\\[\\[#${block.key}\\]\\]/)) OR /\\[\\[${block.page}#${block.key}\\]\\]/)`,
-=======
-                query: `--file:${block.page} --/#(\\\^|\\\s)?//${block.key}/ OR --/${block.page}#(\\\^)?//${block.key}/`,
->>>>>>> b5055e44
+
             },
         })
         const search = app.workspace.getLeavesOfType("search-ref")
         const searchElement = createSearchElement({ app, search, block })
-<<<<<<< HEAD
-        let searchHeight = (count + 1) * 80
-        if (searchHeight < 250) { searchHeight = 250 }
-        if (searchHeight > 600) { searchHeight = 600 }
-        searchElement.setAttribute("style", "height: " + searchHeight + "px;")
-=======
->>>>>>> b5055e44
+        
         if (!val.children.namedItem("search-ref")) {
             search[search.length - 1].view.searchQuery
             // depending on the type of block the search view needs to be inserted into the DOM at different points
@@ -391,10 +382,12 @@
         })
     })
     toolbar.append(closeButton)
-<<<<<<< HEAD
-    searchElement.setAttribute("style", "height: 250px;")
-    searchElement.setAttribute("id", `search-ref`)
-=======
+  
+let searchHeight = (count + 1) * 80
+        if (searchHeight < 250) { searchHeight = 250 }
+        if (searchHeight > 600) { searchHeight = 600 }
+        searchElement.setAttribute("style", "height: " + searchHeight + "px;")
+
     searchElement.setAttribute("style", "height: 450px;")
     searchElement.setAttribute("id", "search-ref")
     setTimeout(() => {
@@ -403,7 +396,6 @@
             result.removeClass("search-result-file-matched-text") 
         })
     }, 2000)
->>>>>>> b5055e44
     return searchElement
 }
 
