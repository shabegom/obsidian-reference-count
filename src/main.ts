import { App, ListItemCache, EventRef, Plugin, TFile, MarkdownPreviewView, WorkspaceLeaf} from "obsidian"
import { AddBlockReferences, CreateButtonElement, FileRef, } from "./types"
import { indexBlockReferences, buildIndexObjects, updateIndex, getIndex } from "./indexer"

export default class BlockRefCounter extends Plugin {
    private cacheUpdate: EventRef;
    private layoutReady: EventRef;
    private layoutChange: EventRef;
    private activeLeafChange: EventRef;
    async onload(): Promise<void> {
        console.log("loading plugin: Block Reference Counter")

        if (!this.app.workspace.layoutReady) {
            this.layoutReady = this.app.workspace.on("layout-ready", async () => indexBlockReferences({app: this.app}))
        } else {
            indexBlockReferences({app: this.app})
        }

        this.cacheUpdate = this.app.metadataCache.on("changed", (file) => {
            console.log("updating cache: " + file.basename)
            const {blocks, embeds, links} = this.app.metadataCache.getFileCache(file)
            buildIndexObjects({ blocks, embeds, links, file })
            updateIndex()
            createPreviewView({app: this.app})
        })

        this.layoutChange = this.app.workspace.on("layout-change", () => {
            console.log("layout change")
            createPreviewView({app: this.app})
        })

        this.activeLeafChange = this.app.workspace.on("active-leaf-change", (leaf) => {
            console.log("active leaf change")
            createPreviewView({leaf, app: this.app})
        })

        this.registerMarkdownPostProcessor((val, ctx) => {
            addBlockReferences({app: this.app, ctx, val})
        })
  
    }

    onunload(): void {
        console.log("unloading plugin: Block Reference Counter")
        this.app.metadataCache.offref(this.cacheUpdate)
        this.app.workspace.offref(this.layoutReady)
        this.app.workspace.offref(this.layoutChange)
        this.app.workspace.offref(this.activeLeafChange)
    }
}

function createPreviewView({leaf, app}: {leaf?: WorkspaceLeaf, app: App}) {
    const view = leaf ?  leaf.view : app.workspace.activeLeaf.view
    const sourcePath = view.file?.path
<<<<<<< HEAD
    const sections = view.previewMode.renderer.sections
=======
    const sections = view.previewMode?.renderer.sections
>>>>>>> b7b501c8
    if (sourcePath && sections) {
        sections.forEach((section: { lineStart: number; lineEnd: number; el: HTMLElement; }) => {
            const lineStart = section.lineStart
            const lineEnd = section.lineEnd
            const val = section.el
            const getSectionInfo = (val: HTMLElement) => ({val, lineStart, lineEnd, text: ""})

<<<<<<< HEAD
            addBlockReferences({app: this.app, ctx: {getSectionInfo, sourcePath}, val })
=======
            addBlockReferences({app: app, ctx: {getSectionInfo, sourcePath}, val })
>>>>>>> b7b501c8
        })

    }

}

function addBlockReferences({ app, ctx, val }: AddBlockReferences): void {
    const { lineStart, lineEnd } = ctx.getSectionInfo(val) || {}
    //console.log(`markdownPostProcessor: Ln${lineStart}-${lineEnd}`)
    const { blocks, listItems, sections } = app.metadataCache.getCache(ctx.sourcePath) || {}
    if (blocks) {
        const matchedBlock = Object.values(blocks).find((eachBlock) => { if (eachBlock.position.start.line >= lineStart && eachBlock.position.start.line <= lineEnd) { return true } else { return false } })
        if (matchedBlock) {
            console.log("markdownPostProcessor Block Ref section...")
            const blockRefs = getIndex()
            const thisFile = app.vault.getAbstractFileByPath(ctx.sourcePath) as TFile
            const listSections = sections.filter(section => section.type === "list").map(section => {
                const items: ListItemCache[] = []
                listItems.forEach(item => {
                    if (item.position.start.line >= section.position.start.line && item.position.start.line <= section.position.end.line) {
                        items.push(item)
                    }
                })
                return { section, items }
            })
            const listElements = val.querySelectorAll("li")

            Object.values(blocks).forEach((block) => {
                const myId = `${thisFile.basename}^${block.id}`
                if (blockRefs[myId] && blockRefs[myId]) {
                    if (sections) {
                        sections.forEach(section => {
                            if (section.id === block.id && lineStart === block.position.start.line) {
                                createButtonElement({ app, blockRefs: blockRefs[myId], val })
                            }

                        })
                    }
                    if (listItems && listElements.length > 0) {
                        listSections.forEach((section) => {
                            section.items.forEach((listItem, index) => {
                                if (listItem.id === block.id && lineStart === section.section.position.start.line) {
                                    if (listElements.item(index)) {
                                        createButtonElement({ app, blockRefs: blockRefs[myId], val: listElements.item(index) })
                                    }
                                }
                            })
                        })
                    }
                }
            })
        }
    }
}

function createButtonElement({app, blockRefs, val }: CreateButtonElement): void {
    const existingButton = val.querySelectorAll(".count").item(0)
    const countEl = createEl("button", { cls: "count" })
    countEl.innerText = blockRefs.count.toString()
    const refTable: HTMLElement = createTable({app, val, files: Array.from(blockRefs.references)})
    countEl.on("click", "button", () => {
        if (val.lastChild.previousSibling !== refTable) {
            val.insertBefore(refTable, val.lastChild)
        } else {
            val.removeChild(refTable)
        }
    })
    existingButton && existingButton.remove()
    if (blockRefs.count > 0) {
        val.prepend(countEl)
    }

}

function createTable({app, val, files}: {app: App, val: HTMLElement, files: FileRef[]}) {
    const refTable = createEl("table", {cls: "ref-table"})
    const noteHeaderRow = createEl("tr").appendChild(createEl("th", {text: "Note"}))
    const lineHeaderRow = createEl("tr").appendChild(createEl("th", {text: "Reference", cls: "reference"}))
    const removeTable = createEl("button", {text: "❌" })
    lineHeaderRow.appendChild(removeTable)
    removeTable.on("click", "button", () => {val.removeChild(refTable)})
    refTable.appendChild(noteHeaderRow)
    refTable.appendChild(lineHeaderRow)
    refTable.appendChild(removeTable)
    files.forEach(async ( fileRef ) => {
        const lineContent = await app.vault.cachedRead(fileRef.file).then(content => content.split("\n")[fileRef.line])
        const row = createEl("tr")
        const noteCell = createEl("td")
        const lineCell = createEl("td")
        noteCell.appendChild(createEl("a", {cls: "internal-link", href: fileRef.file.path, text: fileRef.file.name.split(".")[0]}))
        lineCell.appendChild(createEl("span", {text: lineContent}))
        row.appendChild(noteCell)
        row.appendChild(lineCell)
        refTable.appendChild(row)
    })
    return refTable

}
<|MERGE_RESOLUTION|>--- conflicted
+++ resolved
@@ -1,169 +1,161 @@
-import { App, ListItemCache, EventRef, Plugin, TFile, MarkdownPreviewView, WorkspaceLeaf} from "obsidian"
-import { AddBlockReferences, CreateButtonElement, FileRef, } from "./types"
-import { indexBlockReferences, buildIndexObjects, updateIndex, getIndex } from "./indexer"
-
-export default class BlockRefCounter extends Plugin {
-    private cacheUpdate: EventRef;
-    private layoutReady: EventRef;
-    private layoutChange: EventRef;
-    private activeLeafChange: EventRef;
-    async onload(): Promise<void> {
-        console.log("loading plugin: Block Reference Counter")
-
-        if (!this.app.workspace.layoutReady) {
-            this.layoutReady = this.app.workspace.on("layout-ready", async () => indexBlockReferences({app: this.app}))
-        } else {
-            indexBlockReferences({app: this.app})
-        }
-
-        this.cacheUpdate = this.app.metadataCache.on("changed", (file) => {
-            console.log("updating cache: " + file.basename)
-            const {blocks, embeds, links} = this.app.metadataCache.getFileCache(file)
-            buildIndexObjects({ blocks, embeds, links, file })
-            updateIndex()
-            createPreviewView({app: this.app})
-        })
-
-        this.layoutChange = this.app.workspace.on("layout-change", () => {
-            console.log("layout change")
-            createPreviewView({app: this.app})
-        })
-
-        this.activeLeafChange = this.app.workspace.on("active-leaf-change", (leaf) => {
-            console.log("active leaf change")
-            createPreviewView({leaf, app: this.app})
-        })
-
-        this.registerMarkdownPostProcessor((val, ctx) => {
-            addBlockReferences({app: this.app, ctx, val})
-        })
-  
-    }
-
-    onunload(): void {
-        console.log("unloading plugin: Block Reference Counter")
-        this.app.metadataCache.offref(this.cacheUpdate)
-        this.app.workspace.offref(this.layoutReady)
-        this.app.workspace.offref(this.layoutChange)
-        this.app.workspace.offref(this.activeLeafChange)
-    }
-}
-
-function createPreviewView({leaf, app}: {leaf?: WorkspaceLeaf, app: App}) {
-    const view = leaf ?  leaf.view : app.workspace.activeLeaf.view
-    const sourcePath = view.file?.path
-<<<<<<< HEAD
-    const sections = view.previewMode.renderer.sections
-=======
-    const sections = view.previewMode?.renderer.sections
->>>>>>> b7b501c8
-    if (sourcePath && sections) {
-        sections.forEach((section: { lineStart: number; lineEnd: number; el: HTMLElement; }) => {
-            const lineStart = section.lineStart
-            const lineEnd = section.lineEnd
-            const val = section.el
-            const getSectionInfo = (val: HTMLElement) => ({val, lineStart, lineEnd, text: ""})
-
-<<<<<<< HEAD
-            addBlockReferences({app: this.app, ctx: {getSectionInfo, sourcePath}, val })
-=======
-            addBlockReferences({app: app, ctx: {getSectionInfo, sourcePath}, val })
->>>>>>> b7b501c8
-        })
-
-    }
-
-}
-
-function addBlockReferences({ app, ctx, val }: AddBlockReferences): void {
-    const { lineStart, lineEnd } = ctx.getSectionInfo(val) || {}
-    //console.log(`markdownPostProcessor: Ln${lineStart}-${lineEnd}`)
-    const { blocks, listItems, sections } = app.metadataCache.getCache(ctx.sourcePath) || {}
-    if (blocks) {
-        const matchedBlock = Object.values(blocks).find((eachBlock) => { if (eachBlock.position.start.line >= lineStart && eachBlock.position.start.line <= lineEnd) { return true } else { return false } })
-        if (matchedBlock) {
-            console.log("markdownPostProcessor Block Ref section...")
-            const blockRefs = getIndex()
-            const thisFile = app.vault.getAbstractFileByPath(ctx.sourcePath) as TFile
-            const listSections = sections.filter(section => section.type === "list").map(section => {
-                const items: ListItemCache[] = []
-                listItems.forEach(item => {
-                    if (item.position.start.line >= section.position.start.line && item.position.start.line <= section.position.end.line) {
-                        items.push(item)
-                    }
-                })
-                return { section, items }
-            })
-            const listElements = val.querySelectorAll("li")
-
-            Object.values(blocks).forEach((block) => {
-                const myId = `${thisFile.basename}^${block.id}`
-                if (blockRefs[myId] && blockRefs[myId]) {
-                    if (sections) {
-                        sections.forEach(section => {
-                            if (section.id === block.id && lineStart === block.position.start.line) {
-                                createButtonElement({ app, blockRefs: blockRefs[myId], val })
-                            }
-
-                        })
-                    }
-                    if (listItems && listElements.length > 0) {
-                        listSections.forEach((section) => {
-                            section.items.forEach((listItem, index) => {
-                                if (listItem.id === block.id && lineStart === section.section.position.start.line) {
-                                    if (listElements.item(index)) {
-                                        createButtonElement({ app, blockRefs: blockRefs[myId], val: listElements.item(index) })
-                                    }
-                                }
-                            })
-                        })
-                    }
-                }
-            })
-        }
-    }
-}
-
-function createButtonElement({app, blockRefs, val }: CreateButtonElement): void {
-    const existingButton = val.querySelectorAll(".count").item(0)
-    const countEl = createEl("button", { cls: "count" })
-    countEl.innerText = blockRefs.count.toString()
-    const refTable: HTMLElement = createTable({app, val, files: Array.from(blockRefs.references)})
-    countEl.on("click", "button", () => {
-        if (val.lastChild.previousSibling !== refTable) {
-            val.insertBefore(refTable, val.lastChild)
-        } else {
-            val.removeChild(refTable)
-        }
-    })
-    existingButton && existingButton.remove()
-    if (blockRefs.count > 0) {
-        val.prepend(countEl)
-    }
-
-}
-
-function createTable({app, val, files}: {app: App, val: HTMLElement, files: FileRef[]}) {
-    const refTable = createEl("table", {cls: "ref-table"})
-    const noteHeaderRow = createEl("tr").appendChild(createEl("th", {text: "Note"}))
-    const lineHeaderRow = createEl("tr").appendChild(createEl("th", {text: "Reference", cls: "reference"}))
-    const removeTable = createEl("button", {text: "❌" })
-    lineHeaderRow.appendChild(removeTable)
-    removeTable.on("click", "button", () => {val.removeChild(refTable)})
-    refTable.appendChild(noteHeaderRow)
-    refTable.appendChild(lineHeaderRow)
-    refTable.appendChild(removeTable)
-    files.forEach(async ( fileRef ) => {
-        const lineContent = await app.vault.cachedRead(fileRef.file).then(content => content.split("\n")[fileRef.line])
-        const row = createEl("tr")
-        const noteCell = createEl("td")
-        const lineCell = createEl("td")
-        noteCell.appendChild(createEl("a", {cls: "internal-link", href: fileRef.file.path, text: fileRef.file.name.split(".")[0]}))
-        lineCell.appendChild(createEl("span", {text: lineContent}))
-        row.appendChild(noteCell)
-        row.appendChild(lineCell)
-        refTable.appendChild(row)
-    })
-    return refTable
-
-}
+import { App, ListItemCache, EventRef, Plugin, TFile, MarkdownPreviewView, WorkspaceLeaf} from "obsidian"
+import { AddBlockReferences, CreateButtonElement, FileRef, } from "./types"
+import { indexBlockReferences, buildIndexObjects, updateIndex, getIndex } from "./indexer"
+
+export default class BlockRefCounter extends Plugin {
+    private cacheUpdate: EventRef;
+    private layoutReady: EventRef;
+    private layoutChange: EventRef;
+    private activeLeafChange: EventRef;
+    async onload(): Promise<void> {
+        console.log("loading plugin: Block Reference Counter")
+
+        if (!this.app.workspace.layoutReady) {
+            this.layoutReady = this.app.workspace.on("layout-ready", async () => indexBlockReferences({app: this.app}))
+        } else {
+            indexBlockReferences({app: this.app})
+        }
+
+        this.cacheUpdate = this.app.metadataCache.on("changed", (file) => {
+            console.log("updating cache: " + file.basename)
+            const {blocks, embeds, links} = this.app.metadataCache.getFileCache(file)
+            buildIndexObjects({ blocks, embeds, links, file })
+            updateIndex()
+            createPreviewView({app: this.app})
+        })
+
+        this.layoutChange = this.app.workspace.on("layout-change", () => {
+            console.log("layout change")
+            createPreviewView({app: this.app})
+        })
+
+        this.activeLeafChange = this.app.workspace.on("active-leaf-change", (leaf) => {
+            console.log("active leaf change")
+            createPreviewView({leaf, app: this.app})
+        })
+
+        this.registerMarkdownPostProcessor((val, ctx) => {
+            addBlockReferences({app: this.app, ctx, val})
+        })
+  
+    }
+
+    onunload(): void {
+        console.log("unloading plugin: Block Reference Counter")
+        this.app.metadataCache.offref(this.cacheUpdate)
+        this.app.workspace.offref(this.layoutReady)
+        this.app.workspace.offref(this.layoutChange)
+        this.app.workspace.offref(this.activeLeafChange)
+    }
+}
+
+function createPreviewView({leaf, app}: {leaf?: WorkspaceLeaf, app: App}) {
+    const view = leaf ?  leaf.view : app.workspace.activeLeaf.view
+    const sourcePath = view.file?.path
+    const sections = view.previewMode?.renderer.sections
+    if (sourcePath && sections) {
+        sections.forEach((section: { lineStart: number; lineEnd: number; el: HTMLElement; }) => {
+            const lineStart = section.lineStart
+            const lineEnd = section.lineEnd
+            const val = section.el
+            const getSectionInfo = (val: HTMLElement) => ({val, lineStart, lineEnd, text: ""})
+
+            addBlockReferences({app: app, ctx: {getSectionInfo, sourcePath}, val })
+        })
+
+    }
+
+}
+
+function addBlockReferences({ app, ctx, val }: AddBlockReferences): void {
+    const { lineStart, lineEnd } = ctx.getSectionInfo(val) || {}
+    //console.log(`markdownPostProcessor: Ln${lineStart}-${lineEnd}`)
+    const { blocks, listItems, sections } = app.metadataCache.getCache(ctx.sourcePath) || {}
+    if (blocks) {
+        const matchedBlock = Object.values(blocks).find((eachBlock) => { if (eachBlock.position.start.line >= lineStart && eachBlock.position.start.line <= lineEnd) { return true } else { return false } })
+        if (matchedBlock) {
+            console.log("markdownPostProcessor Block Ref section...")
+            const blockRefs = getIndex()
+            const thisFile = app.vault.getAbstractFileByPath(ctx.sourcePath) as TFile
+            const listSections = sections.filter(section => section.type === "list").map(section => {
+                const items: ListItemCache[] = []
+                listItems.forEach(item => {
+                    if (item.position.start.line >= section.position.start.line && item.position.start.line <= section.position.end.line) {
+                        items.push(item)
+                    }
+                })
+                return { section, items }
+            })
+            const listElements = val.querySelectorAll("li")
+
+            Object.values(blocks).forEach((block) => {
+                const myId = `${thisFile.basename}^${block.id}`
+                if (blockRefs[myId] && blockRefs[myId]) {
+                    if (sections) {
+                        sections.forEach(section => {
+                            if (section.id === block.id && lineStart === block.position.start.line) {
+                                createButtonElement({ app, blockRefs: blockRefs[myId], val })
+                            }
+
+                        })
+                    }
+                    if (listItems && listElements.length > 0) {
+                        listSections.forEach((section) => {
+                            section.items.forEach((listItem, index) => {
+                                if (listItem.id === block.id && lineStart === section.section.position.start.line) {
+                                    if (listElements.item(index)) {
+                                        createButtonElement({ app, blockRefs: blockRefs[myId], val: listElements.item(index) })
+                                    }
+                                }
+                            })
+                        })
+                    }
+                }
+            })
+        }
+    }
+}
+
+function createButtonElement({app, blockRefs, val }: CreateButtonElement): void {
+    const existingButton = val.querySelectorAll(".count").item(0)
+    const countEl = createEl("button", { cls: "count" })
+    countEl.innerText = blockRefs.count.toString()
+    const refTable: HTMLElement = createTable({app, val, files: Array.from(blockRefs.references)})
+    countEl.on("click", "button", () => {
+        if (val.lastChild.previousSibling !== refTable) {
+            val.insertBefore(refTable, val.lastChild)
+        } else {
+            val.removeChild(refTable)
+        }
+    })
+    existingButton && existingButton.remove()
+    if (blockRefs.count > 0) {
+        val.prepend(countEl)
+    }
+
+}
+
+function createTable({app, val, files}: {app: App, val: HTMLElement, files: FileRef[]}) {
+    const refTable = createEl("table", {cls: "ref-table"})
+    const noteHeaderRow = createEl("tr").appendChild(createEl("th", {text: "Note"}))
+    const lineHeaderRow = createEl("tr").appendChild(createEl("th", {text: "Reference", cls: "reference"}))
+    const removeTable = createEl("button", {text: "❌" })
+    lineHeaderRow.appendChild(removeTable)
+    removeTable.on("click", "button", () => {val.removeChild(refTable)})
+    refTable.appendChild(noteHeaderRow)
+    refTable.appendChild(lineHeaderRow)
+    refTable.appendChild(removeTable)
+    files.forEach(async ( fileRef ) => {
+        const lineContent = await app.vault.cachedRead(fileRef.file).then(content => content.split("\n")[fileRef.line])
+        const row = createEl("tr")
+        const noteCell = createEl("td")
+        const lineCell = createEl("td")
+        noteCell.appendChild(createEl("a", {cls: "internal-link", href: fileRef.file.path, text: fileRef.file.name.split(".")[0]}))
+        lineCell.appendChild(createEl("span", {text: lineContent}))
+        row.appendChild(noteCell)
+        row.appendChild(lineCell)
+        refTable.appendChild(row)
+    })
+    return refTable
+
+}