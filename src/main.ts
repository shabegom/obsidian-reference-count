import {
    App,
    EventRef,
    Plugin,
    WorkspaceLeaf,
    View,
    MarkdownView,
    TFile,
    Notice,
<<<<<<< HEAD
} from "obsidian";
import { Block, Section, Heading, EmbedOrLinkItem, Reference } from "./types";
import { indexBlockReferences, getPages, cleanHeader } from "./indexer";
=======
    debounce
} from "obsidian"
import { Block, Section, Heading, EmbedOrLinkItem, Reference } from "./types"
import { indexBlockReferences, getPages, cleanHeader } from "./indexer"
>>>>>>> a89712d9
import {
    BlockRefCountSettingTab,
    getSettings,
    updateSettings,
<<<<<<< HEAD
} from "./settings";
import { isEqual } from "lodash";

=======
} from "./settings"
>>>>>>> a89712d9


/**
 * BlockRefCounter Plugin
 * by shabegom and Murf
 *
 * Iterates through the cache of all notes in a vault and creates an index of block-ids, headings, links referencing a block-id or heading, and embeds
 * Adds a button in Preview view with the count of references found
 * When button is clicked, reveals a table with links to each reference and line reference exists on
 */
export default class BlockRefCounter extends Plugin {
    private resolved: EventRef
    private typingIndicator: boolean

    async onload(): Promise<void> {
        console.log("loading plugin: Block Reference Counter");

        await this.loadSettings();

        unloadSearchViews(this.app);

        this.addSettingTab(new BlockRefCountSettingTab(this.app, this));

        const typingDebounce = debounce(() => {
<<<<<<< HEAD
            this.typingIndicator = false;
        }, 500);
=======
            this.typingIndicator = false
        }, 1000, true)
>>>>>>> a89712d9
        this.registerDomEvent(document, "keyup", () => {
            this.typingIndicator = true;
            typingDebounce();
        });

<<<<<<< HEAD
        const indexDebounce = debounce(() => indexBlockReferences(this.app), 5000, true);
        const indexShortDebounce = debounce(() => indexBlockReferences(this.app), 300);

        const previewDebounce = debounce(() => createPreviewView(this.app), 500, true);
=======
        const indexDebounce = debounce(
            () => indexBlockReferences(this.app),
            5000,
            true
        )
        const indexShortDebounce = debounce(
            () => indexBlockReferences(this.app),
            500,
            true
        )
>>>>>>> a89712d9

        const previewDebounce = debounce(
            () => createPreviewView(this.app),
            500,
            true
        )

        /**
         * Fire the initial indexing only if layoutReady = true
         * and if the metadataCache has been resolved for the first time
         * avoids trying to create an index while obsidian is indexing files
         */
        if (!this.app.workspace.layoutReady) {
            this.resolved = this.app.metadataCache.on("resolved", () => {
<<<<<<< HEAD
                indexBlockReferences(this.app);
                createPreviewView(this.app);
                this.app.metadataCache.offref(this.resolved);
            });
=======
                this.app.metadataCache.offref(this.resolved)
                indexBlockReferences(this.app)
                createPreviewView(this.app)
            })
>>>>>>> a89712d9
        } else {
            indexBlockReferences(this.app);
            createPreviewView(this.app);
        }

        this.registerView("search-ref", (leaf: WorkspaceLeaf) => {
            if (!this.app.viewRegistry.getViewCreatorByType("search")) {
                return;
            }
            const newView: View =
                this.app.viewRegistry.getViewCreatorByType("search")(leaf);
            newView.getViewType = () => "search-ref";
            return newView;
        });

        /**
         * Event listeners to re-index notes if the cache changes or a note is deleted
         * triggers creation of block ref buttons on the preview view
         */
        this.registerEvent(
            this.app.metadataCache.on("changed", () => {
                previewDebounce();
                if (!this.typingIndicator) {
                    if (checkForChanges(this.app)) {
<<<<<<< HEAD
                        console.log("cache changed, re-indexing");
                        indexDebounce();
=======
                        indexDebounce()
>>>>>>> a89712d9
                    }
                }
            })
        );

        this.registerEvent(
            this.app.vault.on("delete", () => {
                if (!this.typingIndicator) {
                    if (checkForChanges(this.app)) {
<<<<<<< HEAD
                        console.log("file deleted, re-indexing");
                        indexShortDebounce();
=======
                        indexShortDebounce()
>>>>>>> a89712d9
                    }
                }
            })
        );

        /**
         * Event listeners for layout changes to update the preview view with a block ref count button
         */

        this.registerEvent(
            this.app.workspace.on("layout-change", () => {
                previewDebounce();
                if (!this.typingIndicator) {
                    if (checkForChanges(this.app)) {
<<<<<<< HEAD
                        console.log("layout changed, re-indexing");
                        indexShortDebounce();
                    }
                }
                const activeLeaf = this.app.workspace.getActiveLeafOfViewType(MarkdownView);
                if (activeLeaf) {
                    try {
                        activeLeaf.previewMode?.renderer.onRendered(
                            () => {
                                createPreviewView(this.app);
                            }
                        );
=======
                        indexShortDebounce()
                    }
                }
                const activeLeaf =
                    this.app.workspace.getActiveLeafOfViewType(MarkdownView)
                if (activeLeaf) {
                    try {
                        activeLeaf.previewMode?.renderer.onRendered(() => {
                            createPreviewView(this.app)
                        })
>>>>>>> a89712d9
                    } catch (e) {
                        console.log(e);
                    }
                }
            })
        );

        this.registerEvent(
            this.app.workspace.on("active-leaf-change", () => {
                if (!this.typingIndicator) {
                    if (checkForChanges(this.app)) {
<<<<<<< HEAD
                        console.log("active leaf changed, re-indexing");
                        indexShortDebounce();

=======
                        indexShortDebounce()
>>>>>>> a89712d9
                    }
                }
                createPreviewView(this.app);
            })
        );

        this.registerEvent(
            this.app.workspace.on("file-open", () => {
                if (!this.typingIndicator) {
                    if (checkForChanges(this.app)) {
<<<<<<< HEAD
                        console.log("file opened, re-indexing");
                        indexShortDebounce();
=======
                        indexShortDebounce()
>>>>>>> a89712d9
                    }
                }
                createPreviewView(this.app);
            })
        );

<<<<<<< HEAD
        this.registerMarkdownPostProcessor(async (el, ctx) => {
            const view = this.app.workspace.getActiveViewOfType(MarkdownView);
=======
        this.registerMarkdownPostProcessor((el, ctx) => {
            const view = this.app.workspace.getActiveViewOfType(MarkdownView)
>>>>>>> a89712d9
            if (view) {
                const path = view.file.path;
                const sectionInfo = ctx.getSectionInfo(el);
                const lineStart = sectionInfo && sectionInfo.lineStart;
                const page = getPage(path);
                if (page && lineStart) {
                    processPage(page, this.app, el, lineStart);
                }
            }
            if (checkForChanges(this.app)) {
<<<<<<< HEAD
                console.log("markdown-post, re-indexing");
                indexDebounce();
=======
                indexDebounce()
>>>>>>> a89712d9
            }
        });

        //This runs only one time at beginning when Obsidian is completely loaded after startup
<<<<<<< HEAD
        this.registerEvent(
            this.app.workspace.on("layout-ready", () => {
                unloadSearchViews(this.app);
            })
        );
=======
        this.app.workspace.onLayoutReady(() => {
            unloadSearchViews(this.app)
        })
>>>>>>> a89712d9
    }

    onunload(): void {
        console.log("unloading plugin: Block Reference Counter");
        unloadButtons(this.app);
        unloadSearchViews(this.app);
    }
    async loadSettings() {
        const newSettings = await this.loadData();
        updateSettings(newSettings);
    }
    async saveSettings() {
        await this.saveData(getSettings());
    }
}

/**
 * Finds the sections present in a note's Preview, iterates them and adds references if required
 * This duplicates some of the functionality of onMarkdownPostProcessor, but is fired on layout and leaf changes
 * @param   {App}                   app
 * @return  {void}
 */
<<<<<<< HEAD
function createPreviewView(
    app: App,
): void {
    let view;
    const activeLeaf = app.workspace.getActiveViewOfType(MarkdownView);
    if (activeLeaf) {
        view = activeLeaf.view;
    } else {
        view = null;
    }
=======
function createPreviewView(app: App): void {
    const view = app.workspace.getActiveViewOfType(MarkdownView)
>>>>>>> a89712d9
    if (!view) {
        return;
    }
    const sourcePath = view.file?.path;
    // if previewMode exists and has sections, get the sections
    const elements = view.previewMode?.renderer?.sections;
    const page = getPage(sourcePath);
    if (page && elements) {
<<<<<<< HEAD
        elements.forEach(
            (section: { el: HTMLElement; lineStart: number }) => {
                processPage(page, app, section.el, section.lineStart);
            }
        );
=======
        elements.forEach((section: { el: HTMLElement; lineStart: number }) => {
            processPage(page, app, section.el, section.lineStart)
        })
>>>>>>> a89712d9
    }
}

function processPage(
    page: {
        sections: Section[]
        blocks: Block[]
        headings: Heading[]
        items: EmbedOrLinkItem[]
    },
    app: App,
    el: HTMLElement,
    start: number
) {
    const settings = getSettings();
    if (page.sections) {
        page.sections.forEach((pageSection: Section) => {
            if (pageSection.position.start.line === start) {
                pageSection.pos = pageSection.position.start.line;
                const type = pageSection?.type;

                // find embeds because their section.type is paragraph but they need to be processed differently
                const embeds = el.querySelectorAll(".internal-embed");
                const hasEmbed = embeds.length > 0 ? true : false;
                if (
                    (settings.displayParent &&
                        page.blocks &&
                        !hasEmbed &&
                        type === "paragraph") ||
                    type === "list" ||
                    type === "blockquote" ||
                    type === "code"
                ) {
                    addBlockReferences(app, el, page.blocks, pageSection);
                }
<<<<<<< HEAD
                if (settings.displayParent && page.headings && type === "heading") {
                    addHeaderReferences(app, el, page.headings, pageSection);
                }

                if (settings.displayChild && page.items) {
                    addLinkReferences(
                        app,
                        el,
                        page.items,
                        pageSection,
                        embeds
                    );
=======
                if (
                    settings.displayParent &&
                    page.headings &&
                    type === "heading"
                ) {
                    addHeaderReferences(app, el, page.headings, pageSection)
                }

                if (settings.displayChild && page.items) {
                    addLinkReferences(app, el, page.items, pageSection, embeds)
>>>>>>> a89712d9
                }
            }
        });
    }
}

/**
 * Iterate through the blocks in the note and add a block ref button if the section includes a block-id
 *
 *
 * @param   {App}                      app
 * @param   {HTMLElement}              val      the HTMLElement to attach the button to
 * @param   {Block[]}                  blocks   Array of blocks from pages index
 * @param   {Section}                  section  Section object from pages indext
 *
 * @return  {void}
 */
function addBlockReferences(
    app: App,
    val: HTMLElement,
    blocks: Block[],
    section: Section
): void {
    blocks &&
        blocks.forEach((block) => {
            if (block.key === section.id) {
                if (section.type === "paragraph") {
                    createButtonElement(app, block, val);
                }

                if (section.type === "blockquote" || section.type === "code") {
                    block.type = "link";
                    createButtonElement(app, block, val);
                }
            }

            // Iterate each list item and add the button to items with block-ids

            if (section.type === "list") {
                section.items.forEach((item, index: number) => {
                    const buttons = val.querySelectorAll("li");
                    if (item.id === block.key) {
                        createButtonElement(app, block, buttons[index]);
                    }
                });
            }
        });
}

/**
 * Iterate through links (includes transcluded embeds) and add a block ref button if the link has an associated block ref
 *
 * @param   {App}                     app
 * @param   {HTMLElement}             val        HTMLElement to attach the button to
 * @param   {EmbedOrLinkItem[]}       links      Array of links and embeds from pages index
 * @param   {Section}                 section    Section object from pages index
 * @param   {HTMLELement}             embedLink  if there is an embedLink it is passed in from createPreviewView
 *
 * @return  {void}
 */
function addLinkReferences(
    app: App,
    val: HTMLElement,
    links: EmbedOrLinkItem[],
    section: Section,
    embedLinks: NodeListOf<Element>
): void {
    links.forEach((link) => {
        if (section.type === "paragraph" && section.pos === link.pos) {
            embedLinks &&
                embedLinks.forEach((embedLink) => {
                    link.reference &&
                        embedLink &&
                        // need to delay a bit until the embed is loaded into the view
                        setTimeout(() => {
<<<<<<< HEAD
                            createButtonElement(app, link.reference, embedLink.firstChild as HTMLElement);
                        }, 1);
                });
=======
                            createButtonElement(
                                app,
                                link.reference,
                                embedLink.firstChild as HTMLElement
                            )
                        }, 1)
                })
>>>>>>> a89712d9
            if (link.reference && !link.embed) {
                createButtonElement(app, link.reference, val);
            }
        }
        // Have to iterate list items so the button gets attached to the right element
        if (section.type === "list") {
            section.items.forEach((item, index: number) => {
                const buttons = val.querySelectorAll("li");
                embedLinks &&
                    embedLinks.forEach((embedLink) => {
                        if (
                            link.reference &&
                            embedLink &&
                            item.id === link.reference.key
                        ) {
                            setTimeout(() => {
<<<<<<< HEAD
                                createButtonElement(app, link.reference, embedLink.firstChild as HTMLElement);
                            }, 1);
=======
                                createButtonElement(
                                    app,
                                    link.reference,
                                    embedLink.firstChild as HTMLElement
                                )
                            }, 1)
>>>>>>> a89712d9
                        }
                    });
                if (link.reference && !link.embed && item.pos === link.pos) {
                    // change the type from link to block so createButtonElement adds the button to the right place

                    createButtonElement(app, link.reference, buttons[index]);
                }
            });
        }
    });
}

/**
 * Adds a block ref button to each header that has an associated header link or embed
 *
 * @param   {App}               app
 * @param   {HTMLElement}       val       HTMLElement to attach the button to
 * @param   {Heading[]}         headings  Array of heading objects from pages index
 * @param   {Section}           section   Section object from pages index
 *
 * @return  {void}
 */

function addHeaderReferences(
    app: App,
    val: HTMLElement,
    headings: Heading[],
    section: Section
): void {
    if (headings) {
        headings.forEach((header: Heading) => {
            header.pos === section.pos && createButtonElement(app, header, val);
        });
    }
}

/**
 * Add a button with the number of references to the Preview of a note
 *
 * @param   {App}               app
 * @param   {Block | Heading}   block  The block or Heading with references to generate the button for
 * @param   {HTMLElement}       val    The element to attach the button to
 *
 * @return  {void}
 */
function createButtonElement(
    app: App,
    block: Block | Heading,
    val: HTMLElement
): void {
    if (val) {
<<<<<<< HEAD
        const count = block && block.references ? block.references.size : 0;
        const existingButton = val.querySelector("#count");
        const countEl = createEl("button", { cls: "block-ref-count" });
        countEl.setAttribute("data-block-ref-id", block.key);
        countEl.setAttribute("id", "count");
=======
        const count = block && block.references ? block.references.size : 0
        const normalizedKey = normalize(block.key)
        const existingButton = val.querySelector("#count")
        const countEl = createEl("button", { cls: "block-ref-count" })
        countEl.setAttribute("data-block-ref-id", block.key)
        countEl.setAttribute("id", "count")
>>>>>>> a89712d9
        if (block.type === "link") {
            countEl.addClass("child-ref");
        } else {
            countEl.addClass("parent-ref");
        }
        countEl.innerText = count.toString();
        const { tableType } = getSettings();

        if (tableType === "basic") {
<<<<<<< HEAD
            const refs = block.references ? Array.from(block.references) : undefined;
            const refTable: HTMLElement = createTable(app, val, refs);
=======
            const refs = block.references
                ? Array.from(block.references)
                : undefined
            const refTable: HTMLElement = createTable(app, val, refs)
>>>>>>> a89712d9
            countEl.on("click", "button", () => {
                if (!val.children.namedItem("ref-table")) {
                    block.type === "block" && val.appendChild(refTable);
                    block.type === "header" && val.appendChild(refTable);
                    block.type === "link" && val.append(refTable);
                } else {
                    if (val.children.namedItem("ref-table")) {
                        val.removeChild(refTable);
                    }
                }
            });
        }
        if (tableType === "search") {
            countEl.on("click", "button", async () => {
<<<<<<< HEAD
                const searchEnabled = app.internalPlugins.getPluginById("global-search").enabled;
=======
                const searchEnabled =
                    app.internalPlugins.getPluginById("global-search").enabled
>>>>>>> a89712d9
                if (!searchEnabled) {
                    new Notice("you need to enable the core search plugin");
                } else {
                    const tempLeaf = app.workspace.getRightLeaf(false);
                    //Hide the leaf/pane so it doesn't show up in the right sidebar
                    tempLeaf.tabHeaderEl.hide();
                    const blockKeyEsc = regexEscape(block.key);
                    const blockPageEsc = regexEscape(block.page);
                    const blockKeyClean = cleanHeader(block.key);
                    await tempLeaf.setViewState({
                        type: "search-ref",
                        state: {
                            query: `(file:("${blockPageEsc}.md") (/ \\^${blockKeyEsc}$/ OR /#\\^${blockKeyEsc}(\\]\\]|\\|.*\\]\\])/ OR /#+ ${blockKeyEsc}$/ OR /\\[\\[#${blockKeyClean}(\\]\\]|\\|.*\\]\\])/)) OR /\\[\\[${blockPageEsc}#\\^${blockKeyEsc}(\\]\\]|\\|.*\\]\\])/ OR /\\[\\[${blockPageEsc}#${blockKeyClean}(\\]\\]|\\|.*\\]\\])/`,
                        },
<<<<<<< HEAD
                    });
                    const search = app.workspace.getLeavesOfType("search-ref");
                    const searchElement = createSearchElement(app, search, block);
                    let searchHeight: number;
=======
                    })
                    const search = app.workspace.getLeavesOfType("search-ref")
                    const searchElement = createSearchElement(
                        app,
                        search,
                        block
                    )
                    let searchHeight: number
>>>>>>> a89712d9
                    if (count === 1) {
                        searchHeight = 225;
                    } else if (count === 2) {
                        searchHeight = 250;
                    } else {
                        searchHeight = (count + 1) * 85;
                        if (searchHeight < 300) {
                            searchHeight = 300;
                        } else if (searchHeight > 600) {
                            searchHeight = 600;
                        }
                    }
                    searchElement.setAttribute(
                        "style",
                        "height: " + searchHeight + "px;"
                    );

                    if (!val.children.namedItem("search-ref")) {
                        search[search.length - 1].view.searchQuery;
                        // depending on the type of block the search view needs to be inserted into the DOM at different points
<<<<<<< HEAD
                        block.type === "block" &&
                            val.appendChild(searchElement);
                        block.type === "header" && val.appendChild(searchElement);
                        block.type === "link" && val.append(searchElement);
=======
                        block.type === "block" && val.appendChild(searchElement)
                        block.type === "header" &&
                            val.appendChild(searchElement)
                        block.type === "link" && val.append(searchElement)
>>>>>>> a89712d9
                    } else {
                        if (val.children.namedItem("search-ref")) {
                            app.workspace
                                .getLeavesOfType("search-ref")
                                .forEach((leaf) => {
<<<<<<< HEAD
                                    const container = leaf.view.containerEl;
                                    const dataKey = `[data-block-ref-id='${block.key}']`;
                                    const key =
                                        container.parentElement.querySelector(dataKey);
=======
                                    const container = leaf.view.containerEl
                                    const dataKey = `[data-block-ref-id='${normalizedKey}']`
                                    const key =
                                        container.parentElement.querySelector(
                                            dataKey
                                        )
>>>>>>> a89712d9
                                    if (key) {
                                        leaf.detach();
                                    }
                                });
                        }
                    }
                }
            });
        }
        if (existingButton) {
            existingButton.remove();
        }
        count > 0 && val.prepend(countEl);
    }
}

function createSearchElement(app: App, search: any, block: Block) {
<<<<<<< HEAD
    const searchElement = search[search.length - 1].view.containerEl;
    searchElement.setAttribute("data-block-ref-id", block.key);
    const toolbar = searchElement.querySelector(".nav-buttons-container");
=======
    const searchElement = search[search.length - 1].view.containerEl
    const normalizedKey = normalize(block.key)
    searchElement.setAttribute("data-block-ref-id", normalizedKey)
    const toolbar = searchElement.querySelector(".nav-buttons-container")
>>>>>>> a89712d9
    const closeButton = createEl("button", {
        cls: "search-input-clear-button",
    });
    closeButton.on("click", "button", () => {
        app.workspace.getLeavesOfType("search-ref").forEach((leaf) => {
<<<<<<< HEAD
            const container = leaf.view.containerEl;
            const dataKey = `[data-block-ref-id='${block.key}']`;
            const key = container.parentElement.querySelector(dataKey);
=======
            const container = leaf.view.containerEl
            const dataKey = `[data-block-ref-id='${normalizedKey}']`
            const key = container.parentElement.querySelector(dataKey)
>>>>>>> a89712d9
            if (key) {
                leaf.detach();
            }
        });
    });
    toolbar.append(closeButton);
    searchElement.setAttribute("id", "search-ref");
    return searchElement;
}

<<<<<<< HEAD

function createTable(app: App, val: HTMLElement, refs: Reference[]): HTMLElement {
    const refTable = createEl("table", { cls: "ref-table" });
    refTable.setAttribute("id", "ref-table");
    const noteHeaderRow = createEl("tr").appendChild(createEl("th", { text: "Note" }));
    const lineHeaderRow = createEl("tr").appendChild(createEl("th", { text: "Reference", cls: "reference" }));
    const removeTable = createEl("button", { text: "x" });
    removeTable.addClass("table-close");
    lineHeaderRow.appendChild(removeTable);
    removeTable.on("click", "button", () => { val.removeChild(refTable); });
    refTable.appendChild(noteHeaderRow);
    refTable.appendChild(lineHeaderRow);
    refTable.appendChild(removeTable);
    refs && refs.forEach(async (ref) => {
        const file = await app.vault.getAbstractFileByPath(ref.path) as TFile;
        const lineContent = await app.vault.cachedRead(file).then(content => content.split("\n")[ref.pos]);
        const row = createEl("tr");
        const noteCell = createEl("td");
        const lineCell = createEl("td");
        noteCell.appendChild(createEl("a", { cls: "internal-link", href: ref.path, text: ref.basename }));
        lineCell.appendChild(createEl("span", { text: lineContent }));
        row.appendChild(noteCell);
        row.appendChild(lineCell);
        refTable.appendChild(row);
    });
    return refTable;
=======
function createTable(
    app: App,
    val: HTMLElement,
    refs: Reference[]
): HTMLElement {
    const refTable = createEl("table", { cls: "ref-table" })
    refTable.setAttribute("id", "ref-table")
    const noteHeaderRow = createEl("tr").createEl("th", { text: "Note" })

    const lineHeaderRow = createEl("tr").createEl("th", {
        text: "Reference",
        cls: "reference",
    })

    const removeTable = createEl("button", { text: "x" })
    removeTable.addClass("table-close")
    lineHeaderRow.appendChild(removeTable)
    removeTable.on("click", "button", () => {
        val.removeChild(refTable)
    })
    refTable.appendChild(noteHeaderRow)
    refTable.appendChild(lineHeaderRow)
    refTable.appendChild(removeTable)
    refs &&
        refs.forEach(async (ref) => {
            const file = (await app.vault.getAbstractFileByPath(
                ref.path
            )) as TFile
            const lineContent = await app.vault
                .cachedRead(file)
                .then((content) => content.split("\n")[ref.pos])
            const row = createEl("tr")
            const noteCell = createEl("td")
            const lineCell = createEl("td")
            noteCell.createEl("a", {
                cls: "internal-link",
                href: ref.path,
                text: ref.basename,
            })
>>>>>>> a89712d9

            lineCell.createEl("span", { text: lineContent })
            row.appendChild(noteCell)
            row.appendChild(lineCell)
            refTable.appendChild(row)
        })
    return refTable
}

/**
 * if there are block reference buttons in the current view, remove them
 * used when the plugin is unloaded
 *
 * @param   {App}  app
 *
 * @return  {void}
 */
function unloadButtons(app: App): void {
    let buttons;
    const activeLeaf = app.workspace.getActiveViewOfType(MarkdownView);
    if (activeLeaf) {
        buttons = activeLeaf.containerEl.querySelectorAll("#count");
    }
    buttons && buttons.forEach((button: HTMLElement) => button.remove());
}

function unloadSearchViews(app: App): void {
    app.workspace
        .getLeavesOfType("search-ref")
        .forEach((leaf: WorkspaceLeaf) => leaf.detach());
}

function regexEscape(regexString: string) {
    return regexString.replace(/(\[|\]|\^|\*|\||\(|\)|\.)/g, "\\$1");
}

<<<<<<< HEAD
// Returns a function, that, as long as it continues to be invoked, will not
// be triggered. The function will be called after it stops being called for
// N milliseconds. If `immediate` is passed, trigger the function on the
// leading edge, instead of the trailing.
// from: https://davidwalsh.name/javascript-debounce-function
function debounce(func: () => void, wait: number, immediate?: boolean) {
    let timeout: ReturnType<typeof setTimeout>;
    return function (...args: any) {
        const later = function () {
            timeout = null;
            if (!immediate) func.apply(this, ...args);
        };
        const callNow = immediate && !timeout;
        clearTimeout(timeout);
        timeout = setTimeout(later, wait);
        if (callNow) func.apply(this, ...args);
    };
}

//utility function to fetch a specific page from the index
function getPage(sourcePath: string) {
    const pages = getPages();
    return pages[0] &&
=======

//utility function to fetch a specific page from the index
function getPage(sourcePath: string) {
    const pages = getPages()
    return (
        pages[0] &&
>>>>>>> a89712d9
        getPages().reduce((acc, page) => {
            if (page.file.path === sourcePath) {
                acc = page;
            }
<<<<<<< HEAD
            return acc;
        });

=======
            return acc
        })
    )
>>>>>>> a89712d9
}

//get the current active page and compare the cache to what is in the index
function checkForChanges(app: App) {
    const activeView = app.workspace.getActiveViewOfType(MarkdownView);
    if (activeView) {
        const activePage = getPage(activeView.file.path);
        if (activePage) {
            const currentCache = app.metadataCache.getFileCache(activeView.file);
            if (currentCache) {
<<<<<<< HEAD
                const { links, headings, blocks, embeds } = currentCache;
                if (!isEqual(activePage.cache.links, links) || !isEqual(activePage.cache.headings, headings) || !isEqual(activePage.cache.blocks, blocks) || !isEqual(activePage.cache.embeds, embeds)) {
                    return true;
=======
                const { links, headings, blocks, embeds } = currentCache
                if (
                    !isEqual(activePage.cache.links, links) ||
                    !isEqual(activePage.cache.headings, headings) ||
                    !isEqual(activePage.cache.blocks, blocks) ||
                    !isEqual(activePage.cache.embeds, embeds)
                ) {
                    return true
>>>>>>> a89712d9
                }
            }
        }
        return false;
    }
}

const normalize = (str: string) => {
    return str.replace(/\s+|'/g, "").toLowerCase()
}

const isEqual = (a: any, b: any) => {
    if (a === b) return true
    if (a == null || b == null) return false
    if (a.constructor !== b.constructor) return false
    const keys = Object.keys(a)
    const length = keys.length
    if (length !== Object.keys(b).length) return false
    for (let i = 0; i < length; i++) {
        if (!Object.prototype.hasOwnProperty.call(b, keys[i])) return false
        if (
            a[keys[i]] === b[keys[i]] ||
            isEqual(a[keys[i]], b[keys[i]])
        )
            return true
    }
    return true
}<|MERGE_RESOLUTION|>--- conflicted
+++ resolved
@@ -1,33 +1,30 @@
 import {
     App,
+    debounce,
     EventRef,
+    MarkdownView,
+    Notice,
     Plugin,
-    WorkspaceLeaf,
+    TFile,
     View,
-    MarkdownView,
-    TFile,
-    Notice,
-<<<<<<< HEAD
-} from "obsidian";
-import { Block, Section, Heading, EmbedOrLinkItem, Reference } from "./types";
-import { indexBlockReferences, getPages, cleanHeader } from "./indexer";
-=======
-    debounce
-} from "obsidian"
-import { Block, Section, Heading, EmbedOrLinkItem, Reference } from "./types"
-import { indexBlockReferences, getPages, cleanHeader } from "./indexer"
->>>>>>> a89712d9
+    WorkspaceLeaf
+    } from 'obsidian'
+import {
+    Block,
+    EmbedOrLinkItem,
+    Heading,
+    Reference,
+    Section
+    } from './types'
+import { cleanHeader, getPages, indexBlockReferences } from './indexer'
+import { isEqual } from 'lodash'
+
 import {
     BlockRefCountSettingTab,
     getSettings,
     updateSettings,
-<<<<<<< HEAD
-} from "./settings";
-import { isEqual } from "lodash";
-
-=======
+
 } from "./settings"
->>>>>>> a89712d9
 
 
 /**
@@ -52,24 +49,15 @@
         this.addSettingTab(new BlockRefCountSettingTab(this.app, this));
 
         const typingDebounce = debounce(() => {
-<<<<<<< HEAD
-            this.typingIndicator = false;
-        }, 500);
-=======
+
             this.typingIndicator = false
         }, 1000, true)
->>>>>>> a89712d9
         this.registerDomEvent(document, "keyup", () => {
             this.typingIndicator = true;
             typingDebounce();
         });
 
-<<<<<<< HEAD
-        const indexDebounce = debounce(() => indexBlockReferences(this.app), 5000, true);
-        const indexShortDebounce = debounce(() => indexBlockReferences(this.app), 300);
-
-        const previewDebounce = debounce(() => createPreviewView(this.app), 500, true);
-=======
+
         const indexDebounce = debounce(
             () => indexBlockReferences(this.app),
             5000,
@@ -80,7 +68,6 @@
             500,
             true
         )
->>>>>>> a89712d9
 
         const previewDebounce = debounce(
             () => createPreviewView(this.app),
@@ -95,17 +82,12 @@
          */
         if (!this.app.workspace.layoutReady) {
             this.resolved = this.app.metadataCache.on("resolved", () => {
-<<<<<<< HEAD
-                indexBlockReferences(this.app);
-                createPreviewView(this.app);
-                this.app.metadataCache.offref(this.resolved);
-            });
-=======
+
                 this.app.metadataCache.offref(this.resolved)
                 indexBlockReferences(this.app)
                 createPreviewView(this.app)
             })
->>>>>>> a89712d9
+
         } else {
             indexBlockReferences(this.app);
             createPreviewView(this.app);
@@ -130,12 +112,9 @@
                 previewDebounce();
                 if (!this.typingIndicator) {
                     if (checkForChanges(this.app)) {
-<<<<<<< HEAD
-                        console.log("cache changed, re-indexing");
-                        indexDebounce();
-=======
+
                         indexDebounce()
->>>>>>> a89712d9
+
                     }
                 }
             })
@@ -145,12 +124,9 @@
             this.app.vault.on("delete", () => {
                 if (!this.typingIndicator) {
                     if (checkForChanges(this.app)) {
-<<<<<<< HEAD
-                        console.log("file deleted, re-indexing");
-                        indexShortDebounce();
-=======
+
                         indexShortDebounce()
->>>>>>> a89712d9
+
                     }
                 }
             })
@@ -165,20 +141,6 @@
                 previewDebounce();
                 if (!this.typingIndicator) {
                     if (checkForChanges(this.app)) {
-<<<<<<< HEAD
-                        console.log("layout changed, re-indexing");
-                        indexShortDebounce();
-                    }
-                }
-                const activeLeaf = this.app.workspace.getActiveLeafOfViewType(MarkdownView);
-                if (activeLeaf) {
-                    try {
-                        activeLeaf.previewMode?.renderer.onRendered(
-                            () => {
-                                createPreviewView(this.app);
-                            }
-                        );
-=======
                         indexShortDebounce()
                     }
                 }
@@ -189,7 +151,7 @@
                         activeLeaf.previewMode?.renderer.onRendered(() => {
                             createPreviewView(this.app)
                         })
->>>>>>> a89712d9
+
                     } catch (e) {
                         console.log(e);
                     }
@@ -201,13 +163,9 @@
             this.app.workspace.on("active-leaf-change", () => {
                 if (!this.typingIndicator) {
                     if (checkForChanges(this.app)) {
-<<<<<<< HEAD
-                        console.log("active leaf changed, re-indexing");
-                        indexShortDebounce();
-
-=======
+
                         indexShortDebounce()
->>>>>>> a89712d9
+
                     }
                 }
                 createPreviewView(this.app);
@@ -218,25 +176,19 @@
             this.app.workspace.on("file-open", () => {
                 if (!this.typingIndicator) {
                     if (checkForChanges(this.app)) {
-<<<<<<< HEAD
-                        console.log("file opened, re-indexing");
-                        indexShortDebounce();
-=======
+
                         indexShortDebounce()
->>>>>>> a89712d9
+
                     }
                 }
                 createPreviewView(this.app);
             })
         );
 
-<<<<<<< HEAD
-        this.registerMarkdownPostProcessor(async (el, ctx) => {
-            const view = this.app.workspace.getActiveViewOfType(MarkdownView);
-=======
+
         this.registerMarkdownPostProcessor((el, ctx) => {
             const view = this.app.workspace.getActiveViewOfType(MarkdownView)
->>>>>>> a89712d9
+
             if (view) {
                 const path = view.file.path;
                 const sectionInfo = ctx.getSectionInfo(el);
@@ -247,27 +199,17 @@
                 }
             }
             if (checkForChanges(this.app)) {
-<<<<<<< HEAD
-                console.log("markdown-post, re-indexing");
-                indexDebounce();
-=======
+
                 indexDebounce()
->>>>>>> a89712d9
+
             }
         });
 
         //This runs only one time at beginning when Obsidian is completely loaded after startup
-<<<<<<< HEAD
-        this.registerEvent(
-            this.app.workspace.on("layout-ready", () => {
-                unloadSearchViews(this.app);
-            })
-        );
-=======
+
         this.app.workspace.onLayoutReady(() => {
             unloadSearchViews(this.app)
         })
->>>>>>> a89712d9
     }
 
     onunload(): void {
@@ -290,21 +232,9 @@
  * @param   {App}                   app
  * @return  {void}
  */
-<<<<<<< HEAD
-function createPreviewView(
-    app: App,
-): void {
-    let view;
-    const activeLeaf = app.workspace.getActiveViewOfType(MarkdownView);
-    if (activeLeaf) {
-        view = activeLeaf.view;
-    } else {
-        view = null;
-    }
-=======
+
 function createPreviewView(app: App): void {
     const view = app.workspace.getActiveViewOfType(MarkdownView)
->>>>>>> a89712d9
     if (!view) {
         return;
     }
@@ -313,17 +243,9 @@
     const elements = view.previewMode?.renderer?.sections;
     const page = getPage(sourcePath);
     if (page && elements) {
-<<<<<<< HEAD
-        elements.forEach(
-            (section: { el: HTMLElement; lineStart: number }) => {
-                processPage(page, app, section.el, section.lineStart);
-            }
-        );
-=======
         elements.forEach((section: { el: HTMLElement; lineStart: number }) => {
             processPage(page, app, section.el, section.lineStart)
         })
->>>>>>> a89712d9
     }
 }
 
@@ -359,20 +281,6 @@
                 ) {
                     addBlockReferences(app, el, page.blocks, pageSection);
                 }
-<<<<<<< HEAD
-                if (settings.displayParent && page.headings && type === "heading") {
-                    addHeaderReferences(app, el, page.headings, pageSection);
-                }
-
-                if (settings.displayChild && page.items) {
-                    addLinkReferences(
-                        app,
-                        el,
-                        page.items,
-                        pageSection,
-                        embeds
-                    );
-=======
                 if (
                     settings.displayParent &&
                     page.headings &&
@@ -383,7 +291,6 @@
 
                 if (settings.displayChild && page.items) {
                     addLinkReferences(app, el, page.items, pageSection, embeds)
->>>>>>> a89712d9
                 }
             }
         });
@@ -459,11 +366,6 @@
                         embedLink &&
                         // need to delay a bit until the embed is loaded into the view
                         setTimeout(() => {
-<<<<<<< HEAD
-                            createButtonElement(app, link.reference, embedLink.firstChild as HTMLElement);
-                        }, 1);
-                });
-=======
                             createButtonElement(
                                 app,
                                 link.reference,
@@ -471,7 +373,6 @@
                             )
                         }, 1)
                 })
->>>>>>> a89712d9
             if (link.reference && !link.embed) {
                 createButtonElement(app, link.reference, val);
             }
@@ -488,17 +389,12 @@
                             item.id === link.reference.key
                         ) {
                             setTimeout(() => {
-<<<<<<< HEAD
-                                createButtonElement(app, link.reference, embedLink.firstChild as HTMLElement);
-                            }, 1);
-=======
                                 createButtonElement(
                                     app,
                                     link.reference,
                                     embedLink.firstChild as HTMLElement
                                 )
                             }, 1)
->>>>>>> a89712d9
                         }
                     });
                 if (link.reference && !link.embed && item.pos === link.pos) {
@@ -550,20 +446,12 @@
     val: HTMLElement
 ): void {
     if (val) {
-<<<<<<< HEAD
-        const count = block && block.references ? block.references.size : 0;
-        const existingButton = val.querySelector("#count");
-        const countEl = createEl("button", { cls: "block-ref-count" });
-        countEl.setAttribute("data-block-ref-id", block.key);
-        countEl.setAttribute("id", "count");
-=======
         const count = block && block.references ? block.references.size : 0
         const normalizedKey = normalize(block.key)
         const existingButton = val.querySelector("#count")
         const countEl = createEl("button", { cls: "block-ref-count" })
         countEl.setAttribute("data-block-ref-id", block.key)
         countEl.setAttribute("id", "count")
->>>>>>> a89712d9
         if (block.type === "link") {
             countEl.addClass("child-ref");
         } else {
@@ -573,15 +461,10 @@
         const { tableType } = getSettings();
 
         if (tableType === "basic") {
-<<<<<<< HEAD
-            const refs = block.references ? Array.from(block.references) : undefined;
-            const refTable: HTMLElement = createTable(app, val, refs);
-=======
             const refs = block.references
                 ? Array.from(block.references)
                 : undefined
             const refTable: HTMLElement = createTable(app, val, refs)
->>>>>>> a89712d9
             countEl.on("click", "button", () => {
                 if (!val.children.namedItem("ref-table")) {
                     block.type === "block" && val.appendChild(refTable);
@@ -596,12 +479,8 @@
         }
         if (tableType === "search") {
             countEl.on("click", "button", async () => {
-<<<<<<< HEAD
-                const searchEnabled = app.internalPlugins.getPluginById("global-search").enabled;
-=======
                 const searchEnabled =
                     app.internalPlugins.getPluginById("global-search").enabled
->>>>>>> a89712d9
                 if (!searchEnabled) {
                     new Notice("you need to enable the core search plugin");
                 } else {
@@ -616,12 +495,6 @@
                         state: {
                             query: `(file:("${blockPageEsc}.md") (/ \\^${blockKeyEsc}$/ OR /#\\^${blockKeyEsc}(\\]\\]|\\|.*\\]\\])/ OR /#+ ${blockKeyEsc}$/ OR /\\[\\[#${blockKeyClean}(\\]\\]|\\|.*\\]\\])/)) OR /\\[\\[${blockPageEsc}#\\^${blockKeyEsc}(\\]\\]|\\|.*\\]\\])/ OR /\\[\\[${blockPageEsc}#${blockKeyClean}(\\]\\]|\\|.*\\]\\])/`,
                         },
-<<<<<<< HEAD
-                    });
-                    const search = app.workspace.getLeavesOfType("search-ref");
-                    const searchElement = createSearchElement(app, search, block);
-                    let searchHeight: number;
-=======
                     })
                     const search = app.workspace.getLeavesOfType("search-ref")
                     const searchElement = createSearchElement(
@@ -630,7 +503,6 @@
                         block
                     )
                     let searchHeight: number
->>>>>>> a89712d9
                     if (count === 1) {
                         searchHeight = 225;
                     } else if (count === 2) {
@@ -651,35 +523,21 @@
                     if (!val.children.namedItem("search-ref")) {
                         search[search.length - 1].view.searchQuery;
                         // depending on the type of block the search view needs to be inserted into the DOM at different points
-<<<<<<< HEAD
-                        block.type === "block" &&
-                            val.appendChild(searchElement);
-                        block.type === "header" && val.appendChild(searchElement);
-                        block.type === "link" && val.append(searchElement);
-=======
                         block.type === "block" && val.appendChild(searchElement)
                         block.type === "header" &&
                             val.appendChild(searchElement)
                         block.type === "link" && val.append(searchElement)
->>>>>>> a89712d9
                     } else {
                         if (val.children.namedItem("search-ref")) {
                             app.workspace
                                 .getLeavesOfType("search-ref")
                                 .forEach((leaf) => {
-<<<<<<< HEAD
-                                    const container = leaf.view.containerEl;
-                                    const dataKey = `[data-block-ref-id='${block.key}']`;
-                                    const key =
-                                        container.parentElement.querySelector(dataKey);
-=======
                                     const container = leaf.view.containerEl
                                     const dataKey = `[data-block-ref-id='${normalizedKey}']`
                                     const key =
                                         container.parentElement.querySelector(
                                             dataKey
                                         )
->>>>>>> a89712d9
                                     if (key) {
                                         leaf.detach();
                                     }
@@ -697,30 +555,18 @@
 }
 
 function createSearchElement(app: App, search: any, block: Block) {
-<<<<<<< HEAD
-    const searchElement = search[search.length - 1].view.containerEl;
-    searchElement.setAttribute("data-block-ref-id", block.key);
-    const toolbar = searchElement.querySelector(".nav-buttons-container");
-=======
     const searchElement = search[search.length - 1].view.containerEl
     const normalizedKey = normalize(block.key)
     searchElement.setAttribute("data-block-ref-id", normalizedKey)
     const toolbar = searchElement.querySelector(".nav-buttons-container")
->>>>>>> a89712d9
     const closeButton = createEl("button", {
         cls: "search-input-clear-button",
     });
     closeButton.on("click", "button", () => {
         app.workspace.getLeavesOfType("search-ref").forEach((leaf) => {
-<<<<<<< HEAD
-            const container = leaf.view.containerEl;
-            const dataKey = `[data-block-ref-id='${block.key}']`;
-            const key = container.parentElement.querySelector(dataKey);
-=======
             const container = leaf.view.containerEl
             const dataKey = `[data-block-ref-id='${normalizedKey}']`
             const key = container.parentElement.querySelector(dataKey)
->>>>>>> a89712d9
             if (key) {
                 leaf.detach();
             }
@@ -731,34 +577,6 @@
     return searchElement;
 }
 
-<<<<<<< HEAD
-
-function createTable(app: App, val: HTMLElement, refs: Reference[]): HTMLElement {
-    const refTable = createEl("table", { cls: "ref-table" });
-    refTable.setAttribute("id", "ref-table");
-    const noteHeaderRow = createEl("tr").appendChild(createEl("th", { text: "Note" }));
-    const lineHeaderRow = createEl("tr").appendChild(createEl("th", { text: "Reference", cls: "reference" }));
-    const removeTable = createEl("button", { text: "x" });
-    removeTable.addClass("table-close");
-    lineHeaderRow.appendChild(removeTable);
-    removeTable.on("click", "button", () => { val.removeChild(refTable); });
-    refTable.appendChild(noteHeaderRow);
-    refTable.appendChild(lineHeaderRow);
-    refTable.appendChild(removeTable);
-    refs && refs.forEach(async (ref) => {
-        const file = await app.vault.getAbstractFileByPath(ref.path) as TFile;
-        const lineContent = await app.vault.cachedRead(file).then(content => content.split("\n")[ref.pos]);
-        const row = createEl("tr");
-        const noteCell = createEl("td");
-        const lineCell = createEl("td");
-        noteCell.appendChild(createEl("a", { cls: "internal-link", href: ref.path, text: ref.basename }));
-        lineCell.appendChild(createEl("span", { text: lineContent }));
-        row.appendChild(noteCell);
-        row.appendChild(lineCell);
-        refTable.appendChild(row);
-    });
-    return refTable;
-=======
 function createTable(
     app: App,
     val: HTMLElement,
@@ -798,7 +616,6 @@
                 href: ref.path,
                 text: ref.basename,
             })
->>>>>>> a89712d9
 
             lineCell.createEl("span", { text: lineContent })
             row.appendChild(noteCell)
@@ -835,51 +652,19 @@
     return regexString.replace(/(\[|\]|\^|\*|\||\(|\)|\.)/g, "\\$1");
 }
 
-<<<<<<< HEAD
-// Returns a function, that, as long as it continues to be invoked, will not
-// be triggered. The function will be called after it stops being called for
-// N milliseconds. If `immediate` is passed, trigger the function on the
-// leading edge, instead of the trailing.
-// from: https://davidwalsh.name/javascript-debounce-function
-function debounce(func: () => void, wait: number, immediate?: boolean) {
-    let timeout: ReturnType<typeof setTimeout>;
-    return function (...args: any) {
-        const later = function () {
-            timeout = null;
-            if (!immediate) func.apply(this, ...args);
-        };
-        const callNow = immediate && !timeout;
-        clearTimeout(timeout);
-        timeout = setTimeout(later, wait);
-        if (callNow) func.apply(this, ...args);
-    };
-}
-
-//utility function to fetch a specific page from the index
-function getPage(sourcePath: string) {
-    const pages = getPages();
-    return pages[0] &&
-=======
 
 //utility function to fetch a specific page from the index
 function getPage(sourcePath: string) {
     const pages = getPages()
     return (
         pages[0] &&
->>>>>>> a89712d9
         getPages().reduce((acc, page) => {
             if (page.file.path === sourcePath) {
                 acc = page;
             }
-<<<<<<< HEAD
-            return acc;
-        });
-
-=======
             return acc
         })
     )
->>>>>>> a89712d9
 }
 
 //get the current active page and compare the cache to what is in the index
@@ -890,11 +675,6 @@
         if (activePage) {
             const currentCache = app.metadataCache.getFileCache(activeView.file);
             if (currentCache) {
-<<<<<<< HEAD
-                const { links, headings, blocks, embeds } = currentCache;
-                if (!isEqual(activePage.cache.links, links) || !isEqual(activePage.cache.headings, headings) || !isEqual(activePage.cache.blocks, blocks) || !isEqual(activePage.cache.embeds, embeds)) {
-                    return true;
-=======
                 const { links, headings, blocks, embeds } = currentCache
                 if (
                     !isEqual(activePage.cache.links, links) ||
@@ -903,7 +683,6 @@
                     !isEqual(activePage.cache.embeds, embeds)
                 ) {
                     return true
->>>>>>> a89712d9
                 }
             }
         }
