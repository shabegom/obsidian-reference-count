import {
    App,
    CachedMetadata,
    EmbedCache,
    LinkCache,
    ListItemCache,
    SectionCache,
    TFile,
    parseLinktext,
} from "obsidian"
import {
    EmbedOrLinkItem,
    ListItem,
    Page,
    Reference,
    Section
} from "./types"

// global index of pages with associated block references
let pages: Page[] = []

/**
 * creates a copy of the pages index for use in building block ref buttons
 *
 * @return  {Page[]}  an array of Page objects
 */

export function getPages(): Page[] {
    return [...pages]
}

/**
 * Iterate markdown files in the value and builds the pages index with references using metadataCache.
 * Completes in ~100ms on a 2000 note vault on first run, and faster on each subsequent run.
 *
 * @param   {App}   app
 *
 * @return  {void}
 */

export function indexBlockReferences(app: App): void {
    pages = []
    const files = app.vault.getMarkdownFiles()
    for (const file of files) {
        const cache = app.metadataCache.getFileCache(file)
        if (cache) {
            buildPagesArray(file, cache)
        }
    }

    buildObjects()
    buildLinksAndEmbeds()
}

/**
 * takes in metadataCache items and associated file and pushes the initial page object into the pages array
 *
 * @param   {EmbedCache[]}       embeds     embeds from metadataCache
 * @param   {LinkCache[]}        links      links from metadataCache
 * @param   {HeadingCache[]}     headings   headings from metadataCache
 * @param   {Record<string,BlockCache>}       blocks     blocks from metadataCache
 * @param   {SectionCache[]}     sections   sections from metadataCache
 * @param   {ListItemCache[]}    listItems  listItems from metadataCache
 * @param   {TFile}            file       current file being processed
 *
 * @return  {void}
 */
function buildPagesArray(file: TFile, cache: CachedMetadata): void {
    const {
        embeds = [],
        links = [],
        headings,
        blocks,
        sections,
        listItems,
    } = cache
    const blocksArray =
        blocks &&
        Object.values(blocks).map((block) => ({
            key: block.id,
            pos: block.position.start.line,
            page: file.basename,
            type: "block",
        }))

    const headingsArray =
        headings &&
        headings.map(
            (header: {
                heading: string
                position: { start: { line: number } }
            }) => ({
                key: header.heading,
                pos: header.position.start.line,

                page: file.basename,
                type: "header",
            })
        )
    const foundItems = findItems([...embeds, ...links], file)
    const listSections = createListSections(sections, listItems)

    if (foundItems) {
        pages.push({
            items: foundItems,
            headings: headingsArray,
            blocks: blocksArray,
            file,
            sections: listSections,
            cache,
        })
    }
}

/**
 * If the section is of type list, add the list items from the metadataCache to the section object.
 * This makes it easier to iterate a list when building block ref buttons
 *
 * @param   {SectionCache[]}                sections
 * @param   {ListItemCache[]}               listItems
 *
 * @return  {Section[]}                        Array of sections with additional items key
 */

function createListSections(
    sections: SectionCache[],
    listItems: ListItemCache[]
): Section[] {
    if (listItems) {
        return sections.map((section) => {
            const items: ListItem[] = []
            if (section.type === "list") {
                listItems.forEach((item: ListItem) => {
                    if (
                        item.position.start.line >=
                            section.position.start.line &&
                        item.position.start.line <= section.position.end.line
                    ) {
                        items.push({ pos: item.position.start.line, ...item })
                    }
                })
                const sectionWithItems = { items, ...section }
                return sectionWithItems
            }
            return section
        })
    }

    return sections
}

/**
 * Go through every link reference and embed in the vault
 * Add a reference to the link or embed on the associated block avoiding duplicates
 * Do the same for headers
 *
 * @param   {Page[]}  pages  Array of pages from global pages index
 *
 * @return  {void}
 */

function buildObjects(): void {
    const allLinks = pages.reduce((acc, page) => {
        acc.push(...page.items)
        return acc
    }, [])

    pages.forEach((page) => {
        allLinks.forEach((link) => {
            page.blocks &&
                page.blocks.forEach((block) => {
                    if (
                        link.type === "block" &&
                        link.id === block.key &&
                        link.page === block.page
                    ) {
                        const object = {
                            basename: link.file.basename,
                            path: link.file.path,
                            pos: link.pos,
                        }
                        if (!isEquivalent(block.references, object)) {
                            block.references = block.references
                                ? block.references
                                : new Set()
                            block.references.add(object)
                        }
                    }
<<<<<<< HEAD
                })
            page.headings &&
                page.headings.forEach((heading) => {
                    const needsCleaning = heading.key.match(/[^\w\s\-'‘‘“”]/g)
                    if (needsCleaning) {
                        heading.key = cleanHeader(heading.key)
=======

                }

            })
            page.headings && page.headings.forEach((heading) => {
                const needsCleaning = heading.key.match(/[^\w\s\-']/g)
                if (needsCleaning) {
                    heading.key = cleanHeader(heading.key)
                }
                if (link.type === "heading" && link.id === heading.key && link.page === heading.page) {
                    const object = { basename: link.file.basename, path: link.file.path, pos: link.pos }
                    if (!isEquivalent(heading.references, object)) {
                        heading.references = heading.references ? heading.references : new Set()
                        heading.references.add(object)
>>>>>>> a89712d9
                    }
                    if (
                        link.type === "heading" &&
                        link.id === heading.key &&
                        link.page === heading.page
                    ) {
                        const object = {
                            basename: link.file.basename,
                            path: link.file.path,
                            pos: link.pos,
                        }
                        if (!isEquivalent(heading.references, object)) {
                            heading.references = heading.references
                                ? heading.references
                                : new Set()
                            heading.references.add(object)
                        }
                    }
                })
        })
    })
}

/**
 * Go through every block and heading in the vault
 * Add a reference to the block or heading on the associated link
 *
 * @param   {Page[]}  pages  Array of pages from global pages index
 *
 * @return  {void}
 */

function buildLinksAndEmbeds(): void {
    const allRefs = pages.reduce((acc, page) => {
        page.blocks && acc.push(...page.blocks)
        page.headings && acc.push(...page.headings)
        return acc
    }, [])
<<<<<<< HEAD
    pages.forEach((page) => {
        page.items &&
            page.items.forEach((item) => {
                const ref = allRefs.find((ref) => {
                    if (item.type === "heading") {
                        const needsCleaning = ref.key.match(/[^\w\s\-'‘‘“”]/g)
                        if (needsCleaning) {
                            ref.key = cleanHeader(ref.key)
                        }
                        if (ref.key === item.id && ref.page === item.page) {
                            return true
                        } else {
                            return false
                        }
                    } else {
                        if (ref.key === item.id && ref.page === item.page) {
                            return true
                        } else {
                            return false
                        }
=======
    pages.forEach(page => {
        page.items && page.items.forEach(item => {
            const ref = allRefs.find(ref => {
                if (item.type === "heading") {
                    const needsCleaning = ref.key.match(/[^\w\s\-']/g)
                    if (needsCleaning) {
                        ref.key = cleanHeader(ref.key)
>>>>>>> a89712d9
                    }
                })
                item.reference = ref && { ...ref, type: "link" }
            })
    })
}

/**
 * Creates an array of block-id links and embeds that exist in the vault
 *
 * @param   {EmbedCache[] & LinkCache[]}     items  Array of embeds and links
 * @param   {TFile}  file
 *
 * @return  {EmbedOrLinkItem[]}
 */

function findItems(
    items: EmbedCache[] | LinkCache[],
    file: TFile
): EmbedOrLinkItem[] {
    const foundItems: EmbedOrLinkItem[] = []
    if (items) {
        items.forEach((item) => {
            const pos = item.position.start.line
            const parsedLink = parseLinktext(item.link)
            const page = parsedLink.path
            const header = parsedLink.subpath
            const id = header.split("^")[1]
            const embed = item.original.match(/^!/) ? true : false
            if (id) {
                foundItems.push({
                    id,
                    pos,
                    page,
                    file,
                    type: "block",
                    embed,
                })
            }
            if (header && !id) {
<<<<<<< HEAD
                foundItems.push({
                    id: header.replace("#", ""),
                    pos,
                    page,
                    file,
                    type: "heading",
                    embed,
                })
=======
                foundItems.push(
                    {
                        id: header.replace("#",""),
                        pos,
                        page,
                        file,
                        type: "heading",
                        embed,

                    }
                )
>>>>>>> a89712d9
            }
        })
    }

    return foundItems
}

/**
 * Utility function to compare an object to a Set of objects.
 * If the object exists in the array returns true
 *
 * @param   {Set}    Reference  Set of objects to compare
 * @param   {Reference}            object     reference to compare
 *
 * @return  {boolean}             true if object exists in Set
 */
function isEquivalent(set: Set<Reference>, object: Reference): boolean {
    let equiv = false
    set &&
        set.forEach((setObject) => {
            if (
                setObject.pos === object.pos &&
                setObject.path === object.path
            ) {
                equiv = true
            }
        })
    return equiv
}

export function cleanHeader(header: string): string {
<<<<<<< HEAD
    return header
        .replace(/[|.]([^\s])/g, " $1")
        .replace(/[^\w\s\-'‘‘“”]/g, "")
        .replace(/\s\s+/g, " ")
=======
    return header.replace(/[|.]([^\s])/g, " $1").replace(/[^\w\s]/g, "").replace(/\s\s+/g, " ")
>>>>>>> a89712d9
}<|MERGE_RESOLUTION|>--- conflicted
+++ resolved
@@ -186,29 +186,14 @@
                             block.references.add(object)
                         }
                     }
-<<<<<<< HEAD
                 })
             page.headings &&
                 page.headings.forEach((heading) => {
                     const needsCleaning = heading.key.match(/[^\w\s\-'‘‘“”]/g)
                     if (needsCleaning) {
                         heading.key = cleanHeader(heading.key)
-=======
-
-                }
-
-            })
-            page.headings && page.headings.forEach((heading) => {
-                const needsCleaning = heading.key.match(/[^\w\s\-']/g)
-                if (needsCleaning) {
-                    heading.key = cleanHeader(heading.key)
-                }
-                if (link.type === "heading" && link.id === heading.key && link.page === heading.page) {
-                    const object = { basename: link.file.basename, path: link.file.path, pos: link.pos }
-                    if (!isEquivalent(heading.references, object)) {
-                        heading.references = heading.references ? heading.references : new Set()
-                        heading.references.add(object)
->>>>>>> a89712d9
+
+  
                     }
                     if (
                         link.type === "heading" &&
@@ -247,7 +232,6 @@
         page.headings && acc.push(...page.headings)
         return acc
     }, [])
-<<<<<<< HEAD
     pages.forEach((page) => {
         page.items &&
             page.items.forEach((item) => {
@@ -268,15 +252,7 @@
                         } else {
                             return false
                         }
-=======
-    pages.forEach(page => {
-        page.items && page.items.forEach(item => {
-            const ref = allRefs.find(ref => {
-                if (item.type === "heading") {
-                    const needsCleaning = ref.key.match(/[^\w\s\-']/g)
-                    if (needsCleaning) {
-                        ref.key = cleanHeader(ref.key)
->>>>>>> a89712d9
+
                     }
                 })
                 item.reference = ref && { ...ref, type: "link" }
@@ -317,7 +293,6 @@
                 })
             }
             if (header && !id) {
-<<<<<<< HEAD
                 foundItems.push({
                     id: header.replace("#", ""),
                     pos,
@@ -326,19 +301,6 @@
                     type: "heading",
                     embed,
                 })
-=======
-                foundItems.push(
-                    {
-                        id: header.replace("#",""),
-                        pos,
-                        page,
-                        file,
-                        type: "heading",
-                        embed,
-
-                    }
-                )
->>>>>>> a89712d9
             }
         })
     }
@@ -370,12 +332,8 @@
 }
 
 export function cleanHeader(header: string): string {
-<<<<<<< HEAD
     return header
         .replace(/[|.]([^\s])/g, " $1")
         .replace(/[^\w\s\-'‘‘“”]/g, "")
         .replace(/\s\s+/g, " ")
-=======
-    return header.replace(/[|.]([^\s])/g, " $1").replace(/[^\w\s]/g, "").replace(/\s\s+/g, " ")
->>>>>>> a89712d9
 }