import {
    App,
    CachedMetadata,
    EmbedCache,
<<<<<<< HEAD
    Events,
    LinkCache,
    ListItemCache,
    parseLinktext,
    SectionCache,
    TFile
    } from 'obsidian'
=======
    LinkCache,
    ListItemCache,
    SectionCache,
    TFile,
    parseLinktext,
} from "obsidian"
>>>>>>> b7d2563b
import {
    EmbedOrLinkItem,
    ListItem,
    Page,
    Reference,
    Section
<<<<<<< HEAD
    } from './types'
=======
} from "./types"
>>>>>>> b7d2563b

// global index of pages with associated block references
let pages: Page[] = [];

/**
 * creates a copy of the pages index for use in building block ref buttons
 *
 * @return  {Page[]}  an array of Page objects
 */

export function getPages(): Page[] {
    return [...pages];
}

/**
 * Iterate markdown files in the value and builds the pages index with references using metadataCache.
 * Completes in ~100ms on a 2000 note vault on first run, and faster on each subsequent run.
 *
 * @param   {App}   app
 *
 * @return  {void}
 */

export function indexBlockReferences(app: App): void {
    pages = []
    const files = app.vault.getMarkdownFiles()
    for (const file of files) {
        const cache = app.metadataCache.getFileCache(file);
        if (cache) {
            buildPagesArray(file, cache);
        }
    }

    buildObjects()
    buildLinksAndEmbeds()
}

/**
 * takes in metadataCache items and associated file and pushes the initial page object into the pages array
 *
 * @param   {EmbedCache[]}       embeds     embeds from metadataCache
 * @param   {LinkCache[]}        links      links from metadataCache
 * @param   {HeadingCache[]}     headings   headings from metadataCache
 * @param   {Record<string,BlockCache>}       blocks     blocks from metadataCache
 * @param   {SectionCache[]}     sections   sections from metadataCache
 * @param   {ListItemCache[]}    listItems  listItems from metadataCache
 * @param   {TFile}            file       current file being processed
 *
 * @return  {void}
 */
<<<<<<< HEAD
function buildPagesArray( file: TFile, cache: CachedMetadata): void {
    const {embeds = [], links = [], headings, blocks, sections, listItems} = cache;
    const blocksArray = blocks && Object.values(blocks).map((block) => ({
        key: block.id,
        pos: block.position.start.line,
        page: file.basename,
        type: "block"
    }));

    const headingsArray = headings && headings.map((header: { heading: any; position: { start: { line: any } } }) => ({
        key: header.heading,
        pos: header.position.start.line,

        page: file.basename,
        type: "header"
    }));
    const foundItems = findItems([...embeds, ...links], file);
    const listSections = createListSections(sections, listItems);
=======
function buildPagesArray(file: TFile, cache: CachedMetadata): void {
    const {
        embeds = [],
        links = [],
        headings,
        blocks,
        sections,
        listItems,
    } = cache
    const blocksArray =
        blocks &&
        Object.values(blocks).map((block) => ({
            key: block.id,
            pos: block.position.start.line,
            page: file.basename,
            type: "block",
        }))

    const headingsArray =
        headings &&
        headings.map(
            (header: {
                heading: string
                position: { start: { line: number } }
            }) => ({
                key: header.heading,
                pos: header.position.start.line,

                page: file.basename,
                type: "header",
            })
        )
    const foundItems = findItems([...embeds, ...links], file)
    const listSections = createListSections(sections, listItems)
>>>>>>> b7d2563b

    if (foundItems) {
        pages.push({
            items: foundItems,
            headings: headingsArray,
            blocks: blocksArray,
            file,
            sections: listSections,
<<<<<<< HEAD
            cache
        });
=======
            cache,
        })
>>>>>>> b7d2563b
    }
}

/**
 * If the section is of type list, add the list items from the metadataCache to the section object.
 * This makes it easier to iterate a list when building block ref buttons
 *
 * @param   {SectionCache[]}                sections
 * @param   {ListItemCache[]}               listItems
 *
 * @return  {Section[]}                        Array of sections with additional items key
 */

function createListSections(
    sections: SectionCache[],
    listItems: ListItemCache[]
): Section[] {
    if (listItems) {
        return sections.map((section) => {
            const items: ListItem[] = [];
            if (section.type === "list") {
                listItems.forEach((item: ListItem) => {
<<<<<<< HEAD
                    if (item.position.start.line >= section.position.start.line && item.position.start.line <= section.position.end.line) {
                        items.push({ pos: item.position.start.line, ...item });
=======
                    if (
                        item.position.start.line >=
                            section.position.start.line &&
                        item.position.start.line <= section.position.end.line
                    ) {
                        items.push({ pos: item.position.start.line, ...item })
>>>>>>> b7d2563b
                    }
                });
                const sectionWithItems = { items, ...section };
                return sectionWithItems;
            }
            return section;
        });
    }
<<<<<<< HEAD
  
    return sections;
=======

    return sections
>>>>>>> b7d2563b
}

/**
 * Go through every link reference and embed in the vault
 * Add a reference to the link or embed on the associated block avoiding duplicates
 * Do the same for headers
 *
 * @param   {Page[]}  pages  Array of pages from global pages index
 *
 * @return  {void}
 */

function buildObjects(): void {
    const allLinks = pages.reduce((acc, page) => {
        acc.push(...page.items);
        return acc;
    }, []);

<<<<<<< HEAD
    pages.forEach(page => {
        allLinks.forEach(link => {
            page.blocks && page.blocks.forEach(block => {
                if (link.type === "block" && link.id === block.key && link.page === block.page) {

                    const object = { basename: link.file.basename, path: link.file.path, pos: link.pos };
                    if (!isEquivalent(block.references, object)) {
                        block.references = block.references ? block.references : new Set();
                        block.references.add(object);
=======
    pages.forEach((page) => {
        allLinks.forEach((link) => {
            page.blocks &&
                page.blocks.forEach((block) => {
                    if (
                        link.type === "block" &&
                        link.id === block.key &&
                        link.page === block.page
                    ) {
                        const object = {
                            basename: link.file.basename,
                            path: link.file.path,
                            pos: link.pos,
                        }
                        if (!isEquivalent(block.references, object)) {
                            block.references = block.references
                                ? block.references
                                : new Set()
                            block.references.add(object)
                        }
>>>>>>> b7d2563b
                    }
                })
            page.headings &&
                page.headings.forEach((heading) => {
                    const needsCleaning = heading.key.match(/[^\w\s\-'‘‘“”]/g)
                    if (needsCleaning) {
                        heading.key = cleanHeader(heading.key)

<<<<<<< HEAD
                }

            });
            page.headings && page.headings.forEach((heading) => {
                const needsCleaning = heading.key.match(/[^\w\s\-']/g)
                if (needsCleaning) {
                    heading.key = cleanHeader(heading.key);
                }
                if (link.type === "heading" && link.id === heading.key && link.page === heading.page) {
                    const object = { basename: link.file.basename, path: link.file.path, pos: link.pos }
                    if (!isEquivalent(heading.references, object)) {
                        heading.references = heading.references ? heading.references : new Set();
                        heading.references.add(object);
                    }


                }
            });
        });
    });

=======
  
                    }
                    if (
                        link.type === "heading" &&
                        link.id === heading.key &&
                        link.page === heading.page
                    ) {
                        const object = {
                            basename: link.file.basename,
                            path: link.file.path,
                            pos: link.pos,
                        }
                        if (!isEquivalent(heading.references, object)) {
                            heading.references = heading.references
                                ? heading.references
                                : new Set()
                            heading.references.add(object)
                        }
                    }
                })
        })
    })
>>>>>>> b7d2563b
}

/**
 * Go through every block and heading in the vault
 * Add a reference to the block or heading on the associated link
 *
 * @param   {Page[]}  pages  Array of pages from global pages index
 *
 * @return  {void}
 */

function buildLinksAndEmbeds(): void {
    const allRefs = pages.reduce((acc, page) => {
<<<<<<< HEAD
        page.blocks && acc.push(...page.blocks);
        page.headings && acc.push(...page.headings);
        return acc;
    }, []);
    pages.forEach(page => {
        page.items && page.items.forEach(item => {
            const ref = allRefs.find(ref => {
                if (item.type === "heading") {
                    const needsCleaning = ref.key.match(/[^\w\s\-']/g)
                    if (needsCleaning) {
                        ref.key = cleanHeader(ref.key);
                    }
                    if (ref.key === item.id && ref.page === item.page) { return true; } else { return false; }
                } else {
                    if (ref.key === item.id && ref.page === item.page) { return true; } else { return false; }
                }
            });
            item.reference = ref && { ...ref, type: "link" };

        });
    });
=======
        page.blocks && acc.push(...page.blocks)
        page.headings && acc.push(...page.headings)
        return acc
    }, [])
    pages.forEach((page) => {
        page.items &&
            page.items.forEach((item) => {
                const ref = allRefs.find((ref) => {
                    if (item.type === "heading") {
                        const needsCleaning = ref.key.match(/[^\w\s\-'‘‘“”]/g)
                        if (needsCleaning) {
                            ref.key = cleanHeader(ref.key)
                        }
                        if (ref.key === item.id && ref.page === item.page) {
                            return true
                        } else {
                            return false
                        }
                    } else {
                        if (ref.key === item.id && ref.page === item.page) {
                            return true
                        } else {
                            return false
                        }

                    }
                })
                item.reference = ref && { ...ref, type: "link" }
            })
    })
>>>>>>> b7d2563b
}

/**
 * Creates an array of block-id links and embeds that exist in the vault
 *
 * @param   {EmbedCache[] & LinkCache[]}     items  Array of embeds and links
 * @param   {TFile}  file
 *
 * @return  {EmbedOrLinkItem[]}
 */

<<<<<<< HEAD
function findItems(items: EmbedCache[] | LinkCache[], file: TFile): EmbedOrLinkItem[] {

    const foundItems: EmbedOrLinkItem[] = [];
=======
function findItems(
    items: EmbedCache[] | LinkCache[],
    file: TFile
): EmbedOrLinkItem[] {
    const foundItems: EmbedOrLinkItem[] = []
>>>>>>> b7d2563b
    if (items) {
        items.forEach((item) => {

            const pos = item.position.start.line
            const parsedLink = parseLinktext(item.link)
            const page = parsedLink.path
            const header = parsedLink.subpath
            const id = header.split("^")[1]
            const embed = item.original.match(/^!/) ? true : false
            if (id) {
<<<<<<< HEAD
                foundItems.push(
                    {
                        id,
                        pos,
                        page,
                        file,
                        type: "block",
                        embed,
                    }
                );
            }
            if (header && !id) {
                foundItems.push(
                    {
                        id: header.replace("#",""),
                        pos,
                        page,
                        file,
                        type: "heading",
                        embed,

                    }
                );
=======
                foundItems.push({
                    id,
                    pos,
                    page,
                    file,
                    type: "block",
                    embed,
                })
            }
            if (header && !id) {
                foundItems.push({
                    id: header.replace("#", ""),
                    pos,
                    page,
                    file,
                    type: "heading",
                    embed,
                })
>>>>>>> b7d2563b
            }
        });
    }

<<<<<<< HEAD
    return foundItems;

=======
    return foundItems
>>>>>>> b7d2563b
}

/**
 * Utility function to compare an object to a Set of objects.
 * If the object exists in the array returns true
 *
 * @param   {Set}    Reference  Set of objects to compare
 * @param   {Reference}            object     reference to compare
 *
 * @return  {boolean}             true if object exists in Set
 */
function isEquivalent(set: Set<Reference>, object: Reference): boolean {
<<<<<<< HEAD
    let equiv = false;
    set && set.forEach((setObject) => {
        if (setObject.pos === object.pos && setObject.path === object.path) {
            equiv = true;
        }
    });
    return equiv;
}

export function cleanHeader(header: string): string {

    return header.replace(/[|.]([^\s])/g, " $1").replace(/[^\w\s]/g, "").replace(/\s+/g, " ")

=======
    let equiv = false
    set &&
        set.forEach((setObject) => {
            if (
                setObject.pos === object.pos &&
                setObject.path === object.path
            ) {
                equiv = true
            }
        })
    return equiv
}

export function cleanHeader(header: string): string {
    return header
        .replace(/[|.]([^\s])/g, " $1")
        .replace(/[^\w\s\-'‘‘“”]/g, "")
        .replace(/\s\s+/g, " ")
>>>>>>> b7d2563b
}<|MERGE_RESOLUTION|>--- conflicted
+++ resolved
@@ -2,33 +2,19 @@
     App,
     CachedMetadata,
     EmbedCache,
-<<<<<<< HEAD
-    Events,
-    LinkCache,
-    ListItemCache,
-    parseLinktext,
-    SectionCache,
-    TFile
-    } from 'obsidian'
-=======
     LinkCache,
     ListItemCache,
     SectionCache,
     TFile,
     parseLinktext,
 } from "obsidian"
->>>>>>> b7d2563b
 import {
     EmbedOrLinkItem,
     ListItem,
     Page,
     Reference,
     Section
-<<<<<<< HEAD
-    } from './types'
-=======
 } from "./types"
->>>>>>> b7d2563b
 
 // global index of pages with associated block references
 let pages: Page[] = [];
@@ -79,26 +65,6 @@
  *
  * @return  {void}
  */
-<<<<<<< HEAD
-function buildPagesArray( file: TFile, cache: CachedMetadata): void {
-    const {embeds = [], links = [], headings, blocks, sections, listItems} = cache;
-    const blocksArray = blocks && Object.values(blocks).map((block) => ({
-        key: block.id,
-        pos: block.position.start.line,
-        page: file.basename,
-        type: "block"
-    }));
-
-    const headingsArray = headings && headings.map((header: { heading: any; position: { start: { line: any } } }) => ({
-        key: header.heading,
-        pos: header.position.start.line,
-
-        page: file.basename,
-        type: "header"
-    }));
-    const foundItems = findItems([...embeds, ...links], file);
-    const listSections = createListSections(sections, listItems);
-=======
 function buildPagesArray(file: TFile, cache: CachedMetadata): void {
     const {
         embeds = [],
@@ -133,7 +99,6 @@
         )
     const foundItems = findItems([...embeds, ...links], file)
     const listSections = createListSections(sections, listItems)
->>>>>>> b7d2563b
 
     if (foundItems) {
         pages.push({
@@ -142,13 +107,8 @@
             blocks: blocksArray,
             file,
             sections: listSections,
-<<<<<<< HEAD
-            cache
-        });
-=======
             cache,
         })
->>>>>>> b7d2563b
     }
 }
 
@@ -171,17 +131,12 @@
             const items: ListItem[] = [];
             if (section.type === "list") {
                 listItems.forEach((item: ListItem) => {
-<<<<<<< HEAD
-                    if (item.position.start.line >= section.position.start.line && item.position.start.line <= section.position.end.line) {
-                        items.push({ pos: item.position.start.line, ...item });
-=======
                     if (
                         item.position.start.line >=
                             section.position.start.line &&
                         item.position.start.line <= section.position.end.line
                     ) {
                         items.push({ pos: item.position.start.line, ...item })
->>>>>>> b7d2563b
                     }
                 });
                 const sectionWithItems = { items, ...section };
@@ -190,13 +145,8 @@
             return section;
         });
     }
-<<<<<<< HEAD
-  
-    return sections;
-=======
 
     return sections
->>>>>>> b7d2563b
 }
 
 /**
@@ -215,17 +165,6 @@
         return acc;
     }, []);
 
-<<<<<<< HEAD
-    pages.forEach(page => {
-        allLinks.forEach(link => {
-            page.blocks && page.blocks.forEach(block => {
-                if (link.type === "block" && link.id === block.key && link.page === block.page) {
-
-                    const object = { basename: link.file.basename, path: link.file.path, pos: link.pos };
-                    if (!isEquivalent(block.references, object)) {
-                        block.references = block.references ? block.references : new Set();
-                        block.references.add(object);
-=======
     pages.forEach((page) => {
         allLinks.forEach((link) => {
             page.blocks &&
@@ -246,7 +185,6 @@
                                 : new Set()
                             block.references.add(object)
                         }
->>>>>>> b7d2563b
                     }
                 })
             page.headings &&
@@ -255,29 +193,6 @@
                     if (needsCleaning) {
                         heading.key = cleanHeader(heading.key)
 
-<<<<<<< HEAD
-                }
-
-            });
-            page.headings && page.headings.forEach((heading) => {
-                const needsCleaning = heading.key.match(/[^\w\s\-']/g)
-                if (needsCleaning) {
-                    heading.key = cleanHeader(heading.key);
-                }
-                if (link.type === "heading" && link.id === heading.key && link.page === heading.page) {
-                    const object = { basename: link.file.basename, path: link.file.path, pos: link.pos }
-                    if (!isEquivalent(heading.references, object)) {
-                        heading.references = heading.references ? heading.references : new Set();
-                        heading.references.add(object);
-                    }
-
-
-                }
-            });
-        });
-    });
-
-=======
   
                     }
                     if (
@@ -300,7 +215,6 @@
                 })
         })
     })
->>>>>>> b7d2563b
 }
 
 /**
@@ -314,29 +228,6 @@
 
 function buildLinksAndEmbeds(): void {
     const allRefs = pages.reduce((acc, page) => {
-<<<<<<< HEAD
-        page.blocks && acc.push(...page.blocks);
-        page.headings && acc.push(...page.headings);
-        return acc;
-    }, []);
-    pages.forEach(page => {
-        page.items && page.items.forEach(item => {
-            const ref = allRefs.find(ref => {
-                if (item.type === "heading") {
-                    const needsCleaning = ref.key.match(/[^\w\s\-']/g)
-                    if (needsCleaning) {
-                        ref.key = cleanHeader(ref.key);
-                    }
-                    if (ref.key === item.id && ref.page === item.page) { return true; } else { return false; }
-                } else {
-                    if (ref.key === item.id && ref.page === item.page) { return true; } else { return false; }
-                }
-            });
-            item.reference = ref && { ...ref, type: "link" };
-
-        });
-    });
-=======
         page.blocks && acc.push(...page.blocks)
         page.headings && acc.push(...page.headings)
         return acc
@@ -367,7 +258,6 @@
                 item.reference = ref && { ...ref, type: "link" }
             })
     })
->>>>>>> b7d2563b
 }
 
 /**
@@ -379,17 +269,11 @@
  * @return  {EmbedOrLinkItem[]}
  */
 
-<<<<<<< HEAD
-function findItems(items: EmbedCache[] | LinkCache[], file: TFile): EmbedOrLinkItem[] {
-
-    const foundItems: EmbedOrLinkItem[] = [];
-=======
 function findItems(
     items: EmbedCache[] | LinkCache[],
     file: TFile
 ): EmbedOrLinkItem[] {
     const foundItems: EmbedOrLinkItem[] = []
->>>>>>> b7d2563b
     if (items) {
         items.forEach((item) => {
 
@@ -400,31 +284,6 @@
             const id = header.split("^")[1]
             const embed = item.original.match(/^!/) ? true : false
             if (id) {
-<<<<<<< HEAD
-                foundItems.push(
-                    {
-                        id,
-                        pos,
-                        page,
-                        file,
-                        type: "block",
-                        embed,
-                    }
-                );
-            }
-            if (header && !id) {
-                foundItems.push(
-                    {
-                        id: header.replace("#",""),
-                        pos,
-                        page,
-                        file,
-                        type: "heading",
-                        embed,
-
-                    }
-                );
-=======
                 foundItems.push({
                     id,
                     pos,
@@ -443,17 +302,11 @@
                     type: "heading",
                     embed,
                 })
->>>>>>> b7d2563b
             }
         });
     }
 
-<<<<<<< HEAD
-    return foundItems;
-
-=======
     return foundItems
->>>>>>> b7d2563b
 }
 
 /**
@@ -466,21 +319,6 @@
  * @return  {boolean}             true if object exists in Set
  */
 function isEquivalent(set: Set<Reference>, object: Reference): boolean {
-<<<<<<< HEAD
-    let equiv = false;
-    set && set.forEach((setObject) => {
-        if (setObject.pos === object.pos && setObject.path === object.path) {
-            equiv = true;
-        }
-    });
-    return equiv;
-}
-
-export function cleanHeader(header: string): string {
-
-    return header.replace(/[|.]([^\s])/g, " $1").replace(/[^\w\s]/g, "").replace(/\s+/g, " ")
-
-=======
     let equiv = false
     set &&
         set.forEach((setObject) => {
@@ -499,5 +337,4 @@
         .replace(/[|.]([^\s])/g, " $1")
         .replace(/[^\w\s\-'‘‘“”]/g, "")
         .replace(/\s\s+/g, " ")
->>>>>>> b7d2563b
 }