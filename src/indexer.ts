
import { App, CachedMetadata, EmbedCache, Events, LinkCache, ListItemCache, SectionCache, TFile, parseLinktext } from "obsidian";
import { Page, EmbedOrLinkItem, Section, ListItem, Reference } from "./types";

// global index of pages with associated block references
let pages: Page[] = [];

/**
 * creates a copy of the pages index for use in building block ref buttons
 *
 * @return  {Page[]}  an array of Page objects
 */

export function getPages(): Page[] {
    return [...pages];
}


/**
 * Iterate markdown files in the value and builds the pages index with references using metadataCache. 
 * Completes in ~100ms on a 2000 note vault on first run, and faster on each subsequent run.
 *
 * @param   {App}   app 
 *
 * @return  {void}
 */

export function indexBlockReferences(app: App): void {
<<<<<<< HEAD
    console.time("indexBlockReferences");
    pages = [];
    const files = app.vault.getMarkdownFiles();
=======
    pages = []
    const files = app.vault.getMarkdownFiles()
>>>>>>> a89712d9
    for (const file of files) {
        const cache = app.metadataCache.getFileCache(file);
        if (cache) {
            buildPagesArray(file, cache);
        }

    }

<<<<<<< HEAD
    buildObjects();
    buildLinksAndEmbeds();
    console.timeEnd("indexBlockReferences");
=======
    buildObjects()
    buildLinksAndEmbeds()
>>>>>>> a89712d9
}


/**
 * takes in metadataCache items and associated file and pushes the initial page object into the pages array
 *
 * @param   {EmbedCache[]}       embeds     embeds from metadataCache
 * @param   {LinkCache[]}        links      links from metadataCache
 * @param   {HeadingCache[]}     headings   headings from metadataCache
 * @param   {Record<string,BlockCache>}       blocks     blocks from metadataCache
 * @param   {SectionCache[]}     sections   sections from metadataCache
 * @param   {ListItemCache[]}    listItems  listItems from metadataCache
 * @param   {TFile}            file       current file being processed
 *
 * @return  {void}                      
 */
function buildPagesArray( file: TFile, cache: CachedMetadata): void {
    const {embeds = [], links = [], headings, blocks, sections, listItems} = cache;
    const blocksArray = blocks && Object.values(blocks).map((block) => ({
        key: block.id,
        pos: block.position.start.line,
        page: file.basename,
        type: "block"
    }));

    const headingsArray = headings && headings.map((header: { heading: any; position: { start: { line: any } } }) => ({
        key: header.heading,
        pos: header.position.start.line,

        page: file.basename,
        type: "header"
    }));
    const foundItems = findItems([...embeds, ...links], file);
    const listSections = createListSections(sections, listItems);

    if (foundItems) {
        pages.push({
            items: foundItems,
            headings: headingsArray,
            blocks: blocksArray,
            file,
            sections: listSections,
            cache
        });
    }
}


/**
 * If the section is of type list, add the list items from the metadataCache to the section object. 
 * This makes it easier to iterate a list when building block ref buttons
 *
 * @param   {SectionCache[]}                sections  
 * @param   {ListItemCache[]}               listItems  
 *
 * @return  {Section[]}                        Array of sections with additional items key
 */

function createListSections(sections: SectionCache[], listItems: ListItemCache[]): Section[] {

    if (listItems) {
        return sections.map((section) => {
            const items: ListItem[] = [];
            if (section.type === "list") {
                listItems.forEach((item: ListItem) => {
                    if (item.position.start.line >= section.position.start.line && item.position.start.line <= section.position.end.line) {
                        items.push({ pos: item.position.start.line, ...item });
                    }
                });
                const sectionWithItems = { items, ...section };
                return sectionWithItems;
            }
            return section;
        });
    }
  
    return sections;
}


/**
 * Go through every link reference and embed in the vault
 * Add a reference to the link or embed on the associated block avoiding duplicates
 * Do the same for headers
 *
 * @param   {Page[]}  pages  Array of pages from global pages index
 *
 * @return  {void}             
 */

function buildObjects(): void {
    const allLinks = pages.reduce((acc, page) => {
        acc.push(...page.items);
        return acc;
    }, []);

    pages.forEach(page => {
        allLinks.forEach(link => {
            page.blocks && page.blocks.forEach(block => {
                if (link.type === "block" && link.id === block.key && link.page === block.page) {

                    const object = { basename: link.file.basename, path: link.file.path, pos: link.pos };
                    if (!isEquivalent(block.references, object)) {
                        block.references = block.references ? block.references : new Set();
                        block.references.add(object);
                    }

                }

            });
            page.headings && page.headings.forEach((heading) => {
<<<<<<< HEAD
                const needsCleaning = heading.key.match(/[^\w\s-]/g);
=======
                const needsCleaning = heading.key.match(/[^\w\s\-']/g)
>>>>>>> a89712d9
                if (needsCleaning) {
                    heading.key = cleanHeader(heading.key);
                }
                if (link.type === "heading" && link.id === heading.key && link.page === heading.page) {
<<<<<<< HEAD

                    const object = { basename: link.file.basename, path: link.file.path, pos: link.pos };
=======
                    const object = { basename: link.file.basename, path: link.file.path, pos: link.pos }
>>>>>>> a89712d9
                    if (!isEquivalent(heading.references, object)) {
                        heading.references = heading.references ? heading.references : new Set();
                        heading.references.add(object);
                    }


                }
            });
        });
    });

}


/**
 * Go through every block and heading in the vault
 * Add a reference to the block or heading on the associated link
 *
 * @param   {Page[]}  pages  Array of pages from global pages index
 *
 * @return  {void}             
 */

function buildLinksAndEmbeds(): void {
    const allRefs = pages.reduce((acc, page) => {
        page.blocks && acc.push(...page.blocks);
        page.headings && acc.push(...page.headings);
        return acc;
    }, []);
    pages.forEach(page => {
        page.items && page.items.forEach(item => {
            const ref = allRefs.find(ref => {
                if (item.type === "heading") {
<<<<<<< HEAD
                    const needsCleaning = ref.key.match(/[^\w\s-]/g);
=======
                    const needsCleaning = ref.key.match(/[^\w\s\-']/g)
>>>>>>> a89712d9
                    if (needsCleaning) {
                        ref.key = cleanHeader(ref.key);
                    }
                    if (ref.key === item.id && ref.page === item.page) { return true; } else { return false; }
                } else {
                    if (ref.key === item.id && ref.page === item.page) { return true; } else { return false; }
                }
            });
            item.reference = ref && { ...ref, type: "link" };

        });
    });
}


/**
 * Creates an array of block-id links and embeds that exist in the vault
 *
 * @param   {EmbedCache[] & LinkCache[]}     items  Array of embeds and links
 * @param   {TFile}  file   
 *
 * @return  {EmbedOrLinkItem[]}            
 */

function findItems(items: EmbedCache[] | LinkCache[], file: TFile): EmbedOrLinkItem[] {

    const foundItems: EmbedOrLinkItem[] = [];
    if (items) {
        items.forEach((item) => {
<<<<<<< HEAD
            const [note, id] = item.link.split("^");
            const pos = item.position.start.line;
            const page = parseLinktext(note).path;
            const header = item.link.match(/.*#(.*)/);
            const embed = item.original.match(/^!/) ? true : false;
=======
            const pos = item.position.start.line
            const parsedLink = parseLinktext(item.link)
            const page = parsedLink.path
            const header = parsedLink.subpath
            const id = header.split("^")[1]
            const embed = item.original.match(/^!/) ? true : false
>>>>>>> a89712d9
            if (id) {
                foundItems.push(
                    {
                        id,
                        pos,
                        page,
                        file,
                        type: "block",
                        embed,
                    }
                );
            }
            if (header && !id) {
                foundItems.push(
                    {
                        id: header.replace("#",""),
                        pos,
                        page,
                        file,
                        type: "heading",
                        embed,

                    }
                );
            }
        });
    }

    return foundItems;

}

/**
 * Utility function to compare an object to a Set of objects.
 * If the object exists in the array returns true
 *
 * @param   {Set}    Reference  Set of objects to compare
 * @param   {Reference}            object     reference to compare
 *
 * @return  {boolean}             true if object exists in Set
 */
function isEquivalent(set: Set<Reference>, object: Reference): boolean {
    let equiv = false;
    set && set.forEach((setObject) => {
        if (setObject.pos === object.pos && setObject.path === object.path) {
            equiv = true;
        }
    });
    return equiv;
}

export function cleanHeader(header: string): string {
<<<<<<< HEAD
    return header.replace(/[(|^\s)(.^\s)]/g, " ").replace(/[^\w\s-]/g, "");
=======
    return header.replace(/[|.]([^\s])/g, " $1").replace(/[^\w\s]/g, "").replace(/\s\s+/g, " ")
>>>>>>> a89712d9
}<|MERGE_RESOLUTION|>--- conflicted
+++ resolved
@@ -1,6 +1,21 @@
-
-import { App, CachedMetadata, EmbedCache, Events, LinkCache, ListItemCache, SectionCache, TFile, parseLinktext } from "obsidian";
-import { Page, EmbedOrLinkItem, Section, ListItem, Reference } from "./types";
+import {
+    App,
+    CachedMetadata,
+    EmbedCache,
+    Events,
+    LinkCache,
+    ListItemCache,
+    parseLinktext,
+    SectionCache,
+    TFile
+    } from 'obsidian'
+import {
+    EmbedOrLinkItem,
+    ListItem,
+    Page,
+    Reference,
+    Section
+    } from './types'
 
 // global index of pages with associated block references
 let pages: Page[] = [];
@@ -26,14 +41,8 @@
  */
 
 export function indexBlockReferences(app: App): void {
-<<<<<<< HEAD
-    console.time("indexBlockReferences");
-    pages = [];
-    const files = app.vault.getMarkdownFiles();
-=======
     pages = []
     const files = app.vault.getMarkdownFiles()
->>>>>>> a89712d9
     for (const file of files) {
         const cache = app.metadataCache.getFileCache(file);
         if (cache) {
@@ -42,14 +51,8 @@
 
     }
 
-<<<<<<< HEAD
-    buildObjects();
-    buildLinksAndEmbeds();
-    console.timeEnd("indexBlockReferences");
-=======
     buildObjects()
     buildLinksAndEmbeds()
->>>>>>> a89712d9
 }
 
 
@@ -161,21 +164,12 @@
 
             });
             page.headings && page.headings.forEach((heading) => {
-<<<<<<< HEAD
-                const needsCleaning = heading.key.match(/[^\w\s-]/g);
-=======
                 const needsCleaning = heading.key.match(/[^\w\s\-']/g)
->>>>>>> a89712d9
                 if (needsCleaning) {
                     heading.key = cleanHeader(heading.key);
                 }
                 if (link.type === "heading" && link.id === heading.key && link.page === heading.page) {
-<<<<<<< HEAD
-
-                    const object = { basename: link.file.basename, path: link.file.path, pos: link.pos };
-=======
                     const object = { basename: link.file.basename, path: link.file.path, pos: link.pos }
->>>>>>> a89712d9
                     if (!isEquivalent(heading.references, object)) {
                         heading.references = heading.references ? heading.references : new Set();
                         heading.references.add(object);
@@ -209,11 +203,7 @@
         page.items && page.items.forEach(item => {
             const ref = allRefs.find(ref => {
                 if (item.type === "heading") {
-<<<<<<< HEAD
-                    const needsCleaning = ref.key.match(/[^\w\s-]/g);
-=======
                     const needsCleaning = ref.key.match(/[^\w\s\-']/g)
->>>>>>> a89712d9
                     if (needsCleaning) {
                         ref.key = cleanHeader(ref.key);
                     }
@@ -243,20 +233,13 @@
     const foundItems: EmbedOrLinkItem[] = [];
     if (items) {
         items.forEach((item) => {
-<<<<<<< HEAD
-            const [note, id] = item.link.split("^");
-            const pos = item.position.start.line;
-            const page = parseLinktext(note).path;
-            const header = item.link.match(/.*#(.*)/);
-            const embed = item.original.match(/^!/) ? true : false;
-=======
+
             const pos = item.position.start.line
             const parsedLink = parseLinktext(item.link)
             const page = parsedLink.path
             const header = parsedLink.subpath
             const id = header.split("^")[1]
             const embed = item.original.match(/^!/) ? true : false
->>>>>>> a89712d9
             if (id) {
                 foundItems.push(
                     {
@@ -309,9 +292,7 @@
 }
 
 export function cleanHeader(header: string): string {
-<<<<<<< HEAD
-    return header.replace(/[(|^\s)(.^\s)]/g, " ").replace(/[^\w\s-]/g, "");
-=======
-    return header.replace(/[|.]([^\s])/g, " $1").replace(/[^\w\s]/g, "").replace(/\s\s+/g, " ")
->>>>>>> a89712d9
+
+    return header.replace(/[|.]([^\s])/g, " $1").replace(/[^\w\s]/g, "").replace(/\s+/g, " ")
+
 }