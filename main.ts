import { App, Plugin, BlockCache, LinkCache, Loc, EmbedCache, TFile, MarkdownPostProcessorContext, WorkspaceLeaf, ValueComponent, FileSystemAdapter } from "obsidian"
declare module "obsidian" {
  interface View {
    setCollapseAll(collapse: boolean): void;
    setQuery(queryStr: string): void;
  }
}

export default class BlockRefCounter extends Plugin {
    async onload(): Promise<void> {
        console.log("loading plugin: Block Reference Counter")
        this.registerMarkdownPostProcessor((val, ctx) => {
            addBlockReferences({app: this.app, ctx, val}) 
        })
    }

    onunload() {
        console.log("unloading plugin: Block Reference Counter")
    }
}

interface AddBlockReferences {
  app: App
  ctx: MarkdownPostProcessorContext
  val: HTMLElement
}

function addBlockReferences({app, ctx, val }: AddBlockReferences): void {
    const files = app.vault.getMarkdownFiles()
    const { blocks, listItems, sections } = app.metadataCache.getCache(ctx.sourcePath) || {}
    if (blocks) {
        const {lineStart} = ctx.getSectionInfo(val) || {}
        Object.values(blocks).forEach((block) => {
            const blockRefs = getBlockReferences({app, block, files})
            if (blockRefs.count > 0) {
                if (sections) {
                    sections.forEach(section => {
                        if (section.id === block.id && section.position.start.line === lineStart) {
                            createButtonElement({app, blockRefs, val})
                        }

                    })
                }
                if (listItems) {
                    listItems.forEach((listItem, index) => {
                        const listElements = val.querySelectorAll("li")
                        if (listItem.id === block.id) {
                            if (listElements.item(index)) {
                                createButtonElement({app, blockRefs, val: listElements.item(index)})

                            }
                        }
                    })
                }
            }
        })
    }
}

interface CreateButtonElement {
  app: App
  blockRefs: {count: number, files: Set<FileRef>}
  val: HTMLElement
}

function createButtonElement({app, blockRefs, val }: CreateButtonElement): void {
    const countEl = createEl("button", { cls: "count" })
    countEl.innerText = blockRefs.count.toString()
    const refTable: HTMLElement = createTable({app, val, files: Array.from(blockRefs.files)})
    countEl.on("click", "button", () => {
        if (val.lastChild !== refTable) {
            val.appendChild(refTable)
        } else {
            val.removeChild(refTable)
        }
    })
    val.prepend(countEl)
}

function createTable({app, val, files}: {app: App, val: HTMLElement, files: FileRef[]}) {
    const refTable = createEl("table", {cls: "ref-table"})
<<<<<<< HEAD
    const noteHeaderRow = createEl("tr").appendChild(createEl("th", {text: "Note"}))
    const lineHeaderRow = createEl("tr").appendChild(createEl("th", {text: "Reference"}))
    const removeTable = createEl("tr").appendChild(createEl("button", {text: "❌"}))
    removeTable.on("click", "button", () => {val.removeChild(refTable)})
    refTable.appendChild(noteHeaderRow)
    refTable.appendChild(lineHeaderRow)
=======
    const headerRow = createEl("tr").appendChild(createEl("th", {text: "Notes"}))
    const removeTable = createEl("tr").appendChild(createEl("button", {text: "❌"}))
    removeTable.on("click", "button", () => {val.removeChild(refTable)})
    refTable.appendChild(headerRow)
>>>>>>> c29cdf41
    refTable.appendChild(removeTable)
    files.forEach(async ( fileRef ) => {
        const lineContent = await app.vault.cachedRead(fileRef.file).then(content => content.split("\n")[fileRef.line])
        const row = createEl("tr")
        const noteCell = createEl("td")
        const lineCell = createEl("td")
        noteCell.appendChild(createEl("a", {cls: "internal-link", href: fileRef.file.path, text: fileRef.file.name.split(".")[0]}))
        lineCell.appendChild(createEl("span", {text: lineContent}))
        row.appendChild(noteCell)
        row.appendChild(lineCell)
        refTable.appendChild(row)
    })
    return refTable

}



interface CountBlockReferences {
  app: App
  block: BlockCache
  files: TFile[]
}

interface FileRef {
  file: TFile
  line: number
}

interface BlockRefs {
  count: number
  files : Set<any>
}


function getBlockReferences({ app, block, files }: CountBlockReferences): BlockRefs {
    return files.reduce((acc, file) => {
        const { embeds, links } = app.metadataCache.getFileCache(
            file
        ) || {}
        if (embeds) {
            const embedRefs = embeds.reduce((acc, embed: EmbedCache) => {
                if (embed.link.split("^")[1] === block.id) {
                    acc.count++
                    acc.files.push({file, line: embed.position.start.line})

                }
                return acc
            }, {count: 0, files: [], lines: []})
            acc.count += embedRefs.count
            embedRefs.files.forEach(file => acc.files.add(file))
        }
        if (links) {
            const linkRefs = links.reduce((acc, link: LinkCache) => {
                if (link.link.split("^")[1] === block.id) {
                    acc.count++
                    acc.files.push({file, line: link.position.start.line})

                }
                return acc
            }, {count: 0, files: [], lines: []})
            acc.count += linkRefs.count
            linkRefs.files.forEach(file => acc.files.add(file))
        }
        return acc
    }, {count: 0, files: new Set()})
}<|MERGE_RESOLUTION|>--- conflicted
+++ resolved
@@ -1,161 +1,154 @@
-import { App, Plugin, BlockCache, LinkCache, Loc, EmbedCache, TFile, MarkdownPostProcessorContext, WorkspaceLeaf, ValueComponent, FileSystemAdapter } from "obsidian"
-declare module "obsidian" {
-  interface View {
-    setCollapseAll(collapse: boolean): void;
-    setQuery(queryStr: string): void;
-  }
-}
-
-export default class BlockRefCounter extends Plugin {
-    async onload(): Promise<void> {
-        console.log("loading plugin: Block Reference Counter")
-        this.registerMarkdownPostProcessor((val, ctx) => {
-            addBlockReferences({app: this.app, ctx, val}) 
-        })
-    }
-
-    onunload() {
-        console.log("unloading plugin: Block Reference Counter")
-    }
-}
-
-interface AddBlockReferences {
-  app: App
-  ctx: MarkdownPostProcessorContext
-  val: HTMLElement
-}
-
-function addBlockReferences({app, ctx, val }: AddBlockReferences): void {
-    const files = app.vault.getMarkdownFiles()
-    const { blocks, listItems, sections } = app.metadataCache.getCache(ctx.sourcePath) || {}
-    if (blocks) {
-        const {lineStart} = ctx.getSectionInfo(val) || {}
-        Object.values(blocks).forEach((block) => {
-            const blockRefs = getBlockReferences({app, block, files})
-            if (blockRefs.count > 0) {
-                if (sections) {
-                    sections.forEach(section => {
-                        if (section.id === block.id && section.position.start.line === lineStart) {
-                            createButtonElement({app, blockRefs, val})
-                        }
-
-                    })
-                }
-                if (listItems) {
-                    listItems.forEach((listItem, index) => {
-                        const listElements = val.querySelectorAll("li")
-                        if (listItem.id === block.id) {
-                            if (listElements.item(index)) {
-                                createButtonElement({app, blockRefs, val: listElements.item(index)})
-
-                            }
-                        }
-                    })
-                }
-            }
-        })
-    }
-}
-
-interface CreateButtonElement {
-  app: App
-  blockRefs: {count: number, files: Set<FileRef>}
-  val: HTMLElement
-}
-
-function createButtonElement({app, blockRefs, val }: CreateButtonElement): void {
-    const countEl = createEl("button", { cls: "count" })
-    countEl.innerText = blockRefs.count.toString()
-    const refTable: HTMLElement = createTable({app, val, files: Array.from(blockRefs.files)})
-    countEl.on("click", "button", () => {
-        if (val.lastChild !== refTable) {
-            val.appendChild(refTable)
-        } else {
-            val.removeChild(refTable)
-        }
-    })
-    val.prepend(countEl)
-}
-
-function createTable({app, val, files}: {app: App, val: HTMLElement, files: FileRef[]}) {
-    const refTable = createEl("table", {cls: "ref-table"})
-<<<<<<< HEAD
-    const noteHeaderRow = createEl("tr").appendChild(createEl("th", {text: "Note"}))
-    const lineHeaderRow = createEl("tr").appendChild(createEl("th", {text: "Reference"}))
-    const removeTable = createEl("tr").appendChild(createEl("button", {text: "❌"}))
-    removeTable.on("click", "button", () => {val.removeChild(refTable)})
-    refTable.appendChild(noteHeaderRow)
-    refTable.appendChild(lineHeaderRow)
-=======
-    const headerRow = createEl("tr").appendChild(createEl("th", {text: "Notes"}))
-    const removeTable = createEl("tr").appendChild(createEl("button", {text: "❌"}))
-    removeTable.on("click", "button", () => {val.removeChild(refTable)})
-    refTable.appendChild(headerRow)
->>>>>>> c29cdf41
-    refTable.appendChild(removeTable)
-    files.forEach(async ( fileRef ) => {
-        const lineContent = await app.vault.cachedRead(fileRef.file).then(content => content.split("\n")[fileRef.line])
-        const row = createEl("tr")
-        const noteCell = createEl("td")
-        const lineCell = createEl("td")
-        noteCell.appendChild(createEl("a", {cls: "internal-link", href: fileRef.file.path, text: fileRef.file.name.split(".")[0]}))
-        lineCell.appendChild(createEl("span", {text: lineContent}))
-        row.appendChild(noteCell)
-        row.appendChild(lineCell)
-        refTable.appendChild(row)
-    })
-    return refTable
-
-}
-
-
-
-interface CountBlockReferences {
-  app: App
-  block: BlockCache
-  files: TFile[]
-}
-
-interface FileRef {
-  file: TFile
-  line: number
-}
-
-interface BlockRefs {
-  count: number
-  files : Set<any>
-}
-
-
-function getBlockReferences({ app, block, files }: CountBlockReferences): BlockRefs {
-    return files.reduce((acc, file) => {
-        const { embeds, links } = app.metadataCache.getFileCache(
-            file
-        ) || {}
-        if (embeds) {
-            const embedRefs = embeds.reduce((acc, embed: EmbedCache) => {
-                if (embed.link.split("^")[1] === block.id) {
-                    acc.count++
-                    acc.files.push({file, line: embed.position.start.line})
-
-                }
-                return acc
-            }, {count: 0, files: [], lines: []})
-            acc.count += embedRefs.count
-            embedRefs.files.forEach(file => acc.files.add(file))
-        }
-        if (links) {
-            const linkRefs = links.reduce((acc, link: LinkCache) => {
-                if (link.link.split("^")[1] === block.id) {
-                    acc.count++
-                    acc.files.push({file, line: link.position.start.line})
-
-                }
-                return acc
-            }, {count: 0, files: [], lines: []})
-            acc.count += linkRefs.count
-            linkRefs.files.forEach(file => acc.files.add(file))
-        }
-        return acc
-    }, {count: 0, files: new Set()})
-}+import { App, Plugin, BlockCache, LinkCache, Loc, EmbedCache, TFile, MarkdownPostProcessorContext, WorkspaceLeaf, ValueComponent, FileSystemAdapter } from "obsidian"
+declare module "obsidian" {
+  interface View {
+    setCollapseAll(collapse: boolean): void;
+    setQuery(queryStr: string): void;
+  }
+}
+
+export default class BlockRefCounter extends Plugin {
+    async onload(): Promise<void> {
+        console.log("loading plugin: Block Reference Counter")
+        this.registerMarkdownPostProcessor((val, ctx) => {
+            addBlockReferences({app: this.app, ctx, val}) 
+        })
+    }
+
+    onunload() {
+        console.log("unloading plugin: Block Reference Counter")
+    }
+}
+
+interface AddBlockReferences {
+  app: App
+  ctx: MarkdownPostProcessorContext
+  val: HTMLElement
+}
+
+function addBlockReferences({app, ctx, val }: AddBlockReferences): void {
+    const files = app.vault.getMarkdownFiles()
+    const { blocks, listItems, sections } = app.metadataCache.getCache(ctx.sourcePath) || {}
+    if (blocks) {
+        const {lineStart} = ctx.getSectionInfo(val) || {}
+        Object.values(blocks).forEach((block) => {
+            const blockRefs = getBlockReferences({app, block, files})
+            if (blockRefs.count > 0) {
+                if (sections) {
+                    sections.forEach(section => {
+                        if (section.id === block.id && section.position.start.line === lineStart) {
+                            createButtonElement({app, blockRefs, val})
+                        }
+
+                    })
+                }
+                if (listItems) {
+                    listItems.forEach((listItem, index) => {
+                        const listElements = val.querySelectorAll("li")
+                        if (listItem.id === block.id) {
+                            if (listElements.item(index)) {
+                                createButtonElement({app, blockRefs, val: listElements.item(index)})
+
+                            }
+                        }
+                    })
+                }
+            }
+        })
+    }
+}
+
+interface CreateButtonElement {
+  app: App
+  blockRefs: {count: number, files: Set<FileRef>}
+  val: HTMLElement
+}
+
+function createButtonElement({app, blockRefs, val }: CreateButtonElement): void {
+    const countEl = createEl("button", { cls: "count" })
+    countEl.innerText = blockRefs.count.toString()
+    const refTable: HTMLElement = createTable({app, val, files: Array.from(blockRefs.files)})
+    countEl.on("click", "button", () => {
+        if (val.lastChild !== refTable) {
+            val.appendChild(refTable)
+        } else {
+            val.removeChild(refTable)
+        }
+    })
+    val.prepend(countEl)
+}
+
+function createTable({app, val, files}: {app: App, val: HTMLElement, files: FileRef[]}) {
+    const refTable = createEl("table", {cls: "ref-table"})
+    const noteHeaderRow = createEl("tr").appendChild(createEl("th", {text: "Note"}))
+    const lineHeaderRow = createEl("tr").appendChild(createEl("th", {text: "Reference"}))
+    const removeTable = createEl("tr").appendChild(createEl("button", {text: "❌"}))
+    removeTable.on("click", "button", () => {val.removeChild(refTable)})
+    refTable.appendChild(noteHeaderRow)
+    refTable.appendChild(lineHeaderRow)
+    refTable.appendChild(removeTable)
+    files.forEach(async ( fileRef ) => {
+        const lineContent = await app.vault.cachedRead(fileRef.file).then(content => content.split("\n")[fileRef.line])
+        const row = createEl("tr")
+        const noteCell = createEl("td")
+        const lineCell = createEl("td")
+        noteCell.appendChild(createEl("a", {cls: "internal-link", href: fileRef.file.path, text: fileRef.file.name.split(".")[0]}))
+        lineCell.appendChild(createEl("span", {text: lineContent}))
+        row.appendChild(noteCell)
+        row.appendChild(lineCell)
+        refTable.appendChild(row)
+    })
+    return refTable
+
+}
+
+
+
+interface CountBlockReferences {
+  app: App
+  block: BlockCache
+  files: TFile[]
+}
+
+interface FileRef {
+  file: TFile
+  line: number
+}
+
+interface BlockRefs {
+  count: number
+  files : Set<any>
+}
+
+
+function getBlockReferences({ app, block, files }: CountBlockReferences): BlockRefs {
+    return files.reduce((acc, file) => {
+        const { embeds, links } = app.metadataCache.getFileCache(
+            file
+        ) || {}
+        if (embeds) {
+            const embedRefs = embeds.reduce((acc, embed: EmbedCache) => {
+                if (embed.link.split("^")[1] === block.id) {
+                    acc.count++
+                    acc.files.push({file, line: embed.position.start.line})
+
+                }
+                return acc
+            }, {count: 0, files: [], lines: []})
+            acc.count += embedRefs.count
+            embedRefs.files.forEach(file => acc.files.add(file))
+        }
+        if (links) {
+            const linkRefs = links.reduce((acc, link: LinkCache) => {
+                if (link.link.split("^")[1] === block.id) {
+                    acc.count++
+                    acc.files.push({file, line: link.position.start.line})
+
+                }
+                return acc
+            }, {count: 0, files: [], lines: []})
+            acc.count += linkRefs.count
+            linkRefs.files.forEach(file => acc.files.add(file))
+        }
+        return acc
+    }, {count: 0, files: new Set()})
+}